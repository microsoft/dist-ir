--- conflicted
+++ resolved
@@ -12,19 +12,14 @@
 jobs:
   build:
     runs-on: ubuntu-latest
-<<<<<<< HEAD
 
-    env:
-      PY_VERSION: 3.8
-
-=======
     env:
       MLIR_VERSION: 20210104.22
       PY_VERSION: 3.8
->>>>>>> 4f3bae99
+
     steps:
     - uses: actions/checkout@v2
- 
+
     - name: Set up Python
       uses: actions/setup-python@v2
       with:
