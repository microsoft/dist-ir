# Microsoft code quality and compliance checks

<<<<<<< HEAD
trigger:
- main
=======
# Do not run automatically, or require for pull requests
trigger: none
pr: none
>>>>>>> 3c5e8287

pool:
  vmImage: windows-latest

steps:
- task: CredScan@3

- task: Semmle@1
  inputs:
    sourceCodeDirectory: '$(Build.SourcesDirectory)'
    language: 'python'
    querySuite: 'Recommended'
    timeout: '1800'
    ram: '16384'
    addProjectDirToScanningExclusionList: true

- task: ComponentGovernanceComponentDetection@0
  inputs:
    scanType: 'Register'
    verbosity: 'Verbose'
    alertWarningLevel: 'High'

- task: SdtReport@2
  inputs:
    GdnExportHtmlFile: true
    GdnExportAllTools: true

- task: PublishSecurityAnalysisLogs@3
  inputs:
    ArtifactName: 'CodeAnalysisLogs'
    ArtifactType: 'Container'
    AllTools: true
    ToolLogsNotFoundAction: 'Standard'<|MERGE_RESOLUTION|>--- conflicted
+++ resolved
@@ -1,13 +1,8 @@
 # Microsoft code quality and compliance checks
 
-<<<<<<< HEAD
-trigger:
-- main
-=======
 # Do not run automatically, or require for pull requests
 trigger: none
 pr: none
->>>>>>> 3c5e8287
 
 pool:
   vmImage: windows-latest
