--- conflicted
+++ resolved
@@ -549,11 +549,7 @@
     num_warmup=0,
     debug_mock=False,
     debug_stacktrace=False,
-<<<<<<< HEAD
-=======
     profile=False,
-    run_type_inference=True,  # TODO: Remove once we have mixed implementations
->>>>>>> ac74fa2c
 ):
     """Project `fn` and run on `inputs` over `num_devices` devices using the
     PyTorch backend.
