--- conflicted
+++ resolved
@@ -389,12 +389,6 @@
         a = torch.cuda.memory_allocated(0)
         print(f"Total: {t} Reserved: {r} Allocated: {a} Free: {r-a}")
 
-<<<<<<< HEAD
-=======
-    print(f"Starting execution on device {rank}...")
-    sys.stdout.flush()
-
->>>>>>> b540dec0
     # Run ops
     for op_num, op in enumerate(fn.ops):
         inputs = tuple(value_map[v] for v in op.inputs)
@@ -461,8 +455,6 @@
         num_wait_steps = 0
     else:
         num_wait_steps = num_warmup_steps + num_repetitions
-<<<<<<< HEAD
-=======
 
     if ctx.debug_stacktrace:
         try:
@@ -475,7 +467,6 @@
         dist.destroy_process_group()
         return None, None
 
->>>>>>> b540dec0
     # Time a bunch of executions, then execute once for output values
     with torch.profiler.profile(
         activities=[
@@ -485,40 +476,15 @@
         schedule=torch.profiler.schedule(
             wait=num_wait_steps, warmup=num_warmup_steps, active=num_repetitions
         ),
-<<<<<<< HEAD
-        # on_trace_ready=lambda p: p.export_chrome_trace(f"{rank}_profile.json"),
         on_trace_ready=torch.profiler.tensorboard_trace_handler(f"{fn.name}_profile"),
     ) as p:
         for i in range(num_warmup_steps + num_repetitions):
             add_event()
-            if ctx.debug_stacktrace:
-                try:
-                    outputs = run_function(ctx, fn, inputs)
-                    if ctx.world_size > 1:
-                        torch.distributed.barrier(group=global_group)
-                except Exception as e:
-                    print_exc()
-                    sys.exit(1)
-            else:
-                outputs = run_function(ctx, fn, inputs)
-                if ctx.world_size > 1:
-                    torch.distributed.barrier(group=global_group)
-
+            outputs = run_function(ctx, fn, inputs)
+            if ctx.world_size > 1:
+                torch.distributed.barrier(group=global_group)
             if i == (num_warmup_steps + num_repetitions - 1):
                 add_event()
-=======
-        on_trace_ready=torch.profiler.tensorboard_trace_handler(
-            f"{fn.name}_{rank}_profile"
-        ),
-    ) as p:
-        for i in range(num_warmup_steps + num_repetitions):
-            add_event()
-            # TODO: Handle failures here?
-            outputs = run_function(ctx, fn, inputs, rank)
-            if ctx.world_size > 1:
-                torch.distributed.barrier()
-            add_event()
->>>>>>> b540dec0
             p.step()
 
     if ctx.use_gpu:
