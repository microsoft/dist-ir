from functools import partial
import logging
import numpy as np
from operator import getitem
import os
from tempfile import TemporaryDirectory
from time import perf_counter
from typing import Any, Dict, Iterable, List, NamedTuple, Tuple

import torch
import torch.distributed as dist
from torch import fx

from ..executor.rank_projector import project
from ..ir import Function, cpprint


DistributedContext = NamedTuple(
    "DistributedContext",
    use_gpu=bool,
    groups=Dict[Tuple[int, int], Any],  # Maps tuple of ranks to ProcessGroup
    groups_list=Iterable[
        Tuple[int]
    ],  # to store group IDs until threads can create ProcessGroups
)


def _add(x, y, ctx=None):
    return torch.add(x, y)


# TODO kwargs of these functions are required, enforce this somewhere
<<<<<<< HEAD
def _allgather(x_i, axis=0, ctx=None):
    world_size = dist.get_world_size()
    xs = [torch.zeros_like(x_i) for _ in range(world_size)]
    if ctx.use_gpu:
        xs = [x.cuda(dist.get_rank()) for x in xs]

    dist.all_gather(xs, x_i)
    x = torch.cat(xs, dim=axis)
=======
def _allgather(x_i, dim=0, group=None, ctx=None):
    xs = [torch.zeros_like(x_i) for _ in range(len(group))]
    if ctx.use_gpu:
        xs = [x.cuda(dist.get_rank()) for x in xs]

    dist.all_gather(xs, x_i, group=ctx.groups[group])
    x = torch.cat(xs, dim=dim)
>>>>>>> 1db0736b
    return x


def _allreduce(x, group=None, ctx=None):
    dist.all_reduce(x, group=ctx.groups[group])
    return x


def _cast(x, to, ctx=None):
    if to == 1:
        return x.float32()
    elif to == 6:
        return x.int32()
    elif to == 7:
        return x.long()
    elif to == 9:
        return x.bool()
    else:
        raise NotImplementedError()


def _concat2(*args, axis=None, ctx=None):
    return torch.cat(args, dim=axis)


def _constant(value, ctx=None):
    output = torch.tensor(value)
    if output.shape == (1,):
        return output[0]
    if ctx.use_gpu:
        return output.cuda(dist.get_rank())
    return output


def _constant_of_shape(x, value=0, ctx=None):
    # TODO: Check if value is a single value or array?
    output = torch.full(tuple(x.int().cpu().numpy()), value[0])
    if ctx.use_gpu:
        return output.cuda(dist.get_rank())
    else:
        return output


def _div(x, y, ctx=None):
    return torch.div(x, y)


def _gather(x, y, axis=0, ctx=None):
    # TODO: Find the best Torch equivalent for this
    # torch.gather and torch.index_select do not work
    output = torch.tensor(np.take(x.cpu().numpy(), y.cpu().numpy(), axis=axis))
    if output.shape == (1,):
        return output[0]
    if ctx.use_gpu:
        return output.cuda(dist.get_rank())
    return output


def _gemm(x, y, z, alpha, beta, transA=0, transB=0, ctx=None):
    if transA:
        x = x.transpose()
    if transB:
        y = y.transpose()
    return torch.matmul(alpha * x, beta * y) + z


def _identity(x, ctx=None):
    return x


def _loss(x, y, N=None, ctx=None):
    return torch.square(x - y) / N


def _loss_grad(x, y, N=None, ctx=None):
    return 2 * (x - y) / N


def _matmul(x, y, ctx=None):
    return torch.matmul(x, y)


def _matmul_grad(x, y, dz, ctx=None):
    return (torch.matmul(dz, y.T), torch.matmul(x.T, dz))


def _mul(x, y, ctx=None):
    return torch.mul(x, y)


def _nonzero(x, ctx=None):
    # Torch nonzero returns a shape of (n, 1) instead of (1, n)
    return torch.nonzero(x).transpose(1, 0)


def _pow(x, y, ctx=None):
    return torch.pow(x, y)


def _recv(shape=None, device=None, ctx=None):
    x = torch.zeros(shape)
    # TODO pytorch rank = device_id - 1
    if ctx.use_gpu:
        x = x.cuda(dist.get_rank())
        src_rank = device - 1
        dst_rank = dist.get_rank()
        group = ctx.groups[tuple(sorted((src_rank, dst_rank)))]
        dist.broadcast(x, src_rank, group=group)
    else:
        dist.recv(x, device - 1)
    return x


def _reduce_mean(x, axes, keepdims=1, ctx=None):
    return torch.mean(x, dim=axes, keepdim=bool(keepdims))


def _reshape(x, y, ctx=None):
    return torch.reshape(x, tuple(y))


def _relu(x, ctx=None):
    return torch.relu(x)


def _relu_grad(x, dy, ctx=None):
    dx = dy.clone()
    dx[x <= 0] = 0
    return dx


def _send(x, device=None, ctx=None):
    # TODO pytorch rank = device_id - 1
    if ctx.use_gpu:
        src_rank = dist.get_rank()
        dst_rank = device - 1
        group = ctx.groups[tuple(sorted((src_rank, dst_rank)))]
        dist.broadcast(x, src_rank, group=group)
    else:
        dist.send(x, device - 1)
    # Note: in a proper backend, might want to concatenate multiple tensors into
    # a single buffer and call a single send op


def _shape(x, ctx=None):
    output = torch.tensor(x.shape)
    if ctx.use_gpu:
        return output.cuda(dist.get_rank())
    return output


def _slice(x, starts, ends, axes, steps=None, ctx=None):
    # TODO: Find the best PyTorch equivalent for this
    starts = [v.item() for v in list(starts)]
    ends = [v.item() for v in list(ends)]
    axes = [v.item() for v in list(axes)]
    if steps is None:
        steps = [1] * len(starts)
    elif steps.shape == ():
        steps = [steps.item()] * len(starts)
    else:
        assert len(steps) == len(starts)
    slices = {
        axis: slice(s, e, step) for (s, e, axis, step) in zip(starts, ends, axes, steps)
    }
    slices = tuple(slices.get(d, slice(None)) for d in range(x.ndim))
    return x[slices]


def _softmax(x, axis, ctx=None):
    exp = torch.exp(x)
    return exp / torch.sum(exp, dim=axis, keepdim=True)


def _split(x, axis, split, ctx=None):
    return torch.split(x, split, axis)


def _sqrt(x, ctx=None):
    return torch.sqrt(x)


def _sub(x, y, ctx=None):
    return torch.sub(x, y)


def _squeeze(x, axes=None, ctx=None):
    if axes:
        return torch.squeeze(x, dim=axes[0])
    else:
        return torch.squeeze(x)


def _tanh(x, ctx=None):
    return torch.tanh(x)


def _transpose(x, perm, ctx=None):
    return x.permute(perm)


def _unsqueeze(x, axes, ctx=None):
    for dim in axes[::-1]:
        x = torch.unsqueeze(x, dim=dim)
    return x


_op_to_torch = {
    "Add": torch.add,
    "Cast": _cast,
    "Add": _add,
    "Concat": _concat2,
    "Constant": _constant,
    "ConstantOfShape": _constant_of_shape,
    "Div": _div,
    "Gather": _gather,
    "Gemm": _gemm,
    "Identity": _identity,
    "Loss": _loss,
    "LossGrad": _loss_grad,
    "MatMul": _matmul,
    "MatMulGrad": _matmul_grad,
    "MPIAllgather": _allgather,
    "MPIAllreduce": _allreduce,
    "Mul": _mul,
    "NonZero": _nonzero,
    "Pow": _pow,
    "RecvP2P": _recv,
    "ReduceMean": _reduce_mean,
    "Relu": _relu,
    "ReluGrad": _relu_grad,
    "Reshape": _reshape,
    "SendP2P": _send,
    "Shape": _shape,
    "Slice": _slice,
    "Softmax": _softmax,
    "Split": _split,
    "Sqrt": _sqrt,
    "Squeeze": _squeeze,
    "Sub": _sub,
    "Tanh": _tanh,
    "Transpose": _transpose,
    "Unsqueeze": _unsqueeze,
}

# Some mock communication ops that return zero tensors of appropriate shape
# to be used in the sequential runner for debugging

_mock_world_size = None


def _mock_allgather(x_i, dim=0, ctx=None):
    xs = [torch.zeros_like(x_i) for _ in range(_mock_world_size)]
    x = torch.cat(xs, dim=dim)
    return x


def _mock_allreduce(x, ctx=None):
    return x


def _mock_recv(shape=None, device=None, ctx=None):
    x = torch.zeros(shape)
    return x


def _mock_send(x, device=None, ctx=None):
    pass


_mock_comm_ops = {
    "RecvP2P": _mock_recv,
    "SendP2P": _mock_send,
    "MPIAllgather": _mock_allgather,
    "MPIAllreduce": _mock_allreduce,
}

_mock_op_to_torch = {**_op_to_torch, **_mock_comm_ops}


def function_to_module(fn: Function) -> torch.nn.Module:
    g = fx.Graph()
    value_map = {}

    # TODO need to check that fn has unique value names

    # Convert inputs
    for v in fn.inputs:
        value_map[v] = g.placeholder(v.name)

    # Convert ops
    for op in fn.ops:
        inputs = tuple(value_map[v] for v in op.inputs)
        kwargs = None if op.attributes is None else {**op.attributes}
        output = g.call_function(_op_to_torch[op.op_type], inputs, kwargs)
        if len(op.outputs) > 1:
            for i, v in enumerate(op.outputs):
                value_map[v] = g.call_function(getitem, (output, i))
        elif len(op.outputs) == 1:
            value_map[op.outputs[0]] = output

    # Convert outputs
    g.output(tuple(value_map[v] for v in fn.outputs))

    return fx.GraphModule({}, g)


def run_function(
    ctx: DistributedContext,
    rank: int,
    fn: Function,
    inputs: List[Any],
    debug_mock=False,
):
    # TODO free values when no longer needed
    op_to_torch = _mock_op_to_torch if debug_mock else _op_to_torch
    value_map = {}

    # Add inputs to value_map
    for v, x in zip(fn.inputs, inputs):
        value_map[v] = x
    assert len(fn.inputs) == len(inputs)

    # Run ops
    for op in fn.ops:
        first_output = (
            op.outputs[0].name
            if op.outputs is not None and len(op.outputs) > 0
            else "None"
        )
        logging.info(f"{rank}: {first_output} {op.op_type}")
        inputs = tuple(value_map[v] for v in op.inputs)
        logging.info(f"{op}: {tuple(x.is_cuda for x in inputs)}")
        kwargs = {} if op.attributes is None else {**op.attributes}
        kwargs["ctx"] = ctx
        output = op_to_torch[op.op_type](*inputs, **kwargs)
        if len(op.outputs) > 1:
            assert isinstance(output, tuple)
            for i, v in enumerate(op.outputs):
                value_map[v] = output[i]
        elif len(op.outputs) == 1:
            value_map[op.outputs[0]] = output
        logging.info(f"{rank}: {first_output} {op.op_type}")

    # Return outputs
    return tuple(value_map[v] for v in fn.outputs)


def run_process(ctx, world_size, io_dir, num_warmup_steps, num_repetitions, rank, fn):
    """The Python function on rank `rank` that runs module `module`."""
    os.environ["MASTER_ADDR"] = "127.0.0.1"
    os.environ["MASTER_PORT"] = "29500"
    backend = "nccl" if ctx.use_gpu else "gloo"
    dist.init_process_group(backend, rank=rank, world_size=world_size)
    # Create the process groups used by fn's communication ops
    for group in ctx.groups_list:
        ranks = tuple(d - 1 for d in group)  # TODO fixme
        ctx.groups[group] = dist.new_group(ranks)

    per_rank_inputs = torch.load(os.path.join(io_dir.name, f"in.{rank}.pt"))

    # # Convert per-rank DistIR function to torch.nn.Module:
    # module = function_to_module(fn)

    if ctx.use_gpu:
        # Move module and inputs to GPU
        # TODO how to move interpreted non-module code to GPU?
        # module = module.cuda(rank)
        per_rank_inputs = [t.cuda(rank) for t in per_rank_inputs]

    events = []

    def add_event():
        if ctx.use_gpu:
            events.append(torch.cuda.Event(enable_timing=True))
            events[-1].record()
        else:
            events.append(perf_counter())

    # Time a bunch of executions, then execute once for output values
    add_event()
    for _ in range(num_warmup_steps + num_repetitions):
        # res = module(*per_rank_inputs)
        res = run_function(ctx, rank, fn, per_rank_inputs)
        if world_size > 1:
            torch.distributed.barrier()
        add_event()

    if ctx.use_gpu:
        # Move outputs back to cpu
        res = [t.cpu() for t in res]

    torch.save(res, os.path.join(io_dir.name, f"out.{rank}.pt"))

<<<<<<< HEAD
    if use_gpu:
        torch.cuda.synchronize()
=======
    if ctx.use_gpu:
>>>>>>> 1db0736b
        runtimes = [
            events[i].elapsed_time(events[i + 1]) / 1e3 for i in range(len(events) - 1)
        ]
    else:
        runtimes = [events[i + 1] - events[i] for i in range(len(events) - 1)]

    dist.destroy_process_group()
    return runtimes[num_warmup_steps:]


def run_mock_multiprocess(
    per_rank_functions: Tuple[Function],
    per_rank_inputs: Tuple[Any],
    num_repetitions=1,
    num_warmup=0,
):
    assert len(per_rank_functions) == len(per_rank_inputs)
    global _mock_world_size
    _mock_world_size = len(per_rank_functions)
    ctx = DistributedContext(use_gpu=False, groups=None)

    per_rank_outputs = [
        run_function(ctx, rank, fn, inputs, debug_mock=True)
        for rank, fn, inputs in zip(
            range(_mock_world_size), per_rank_functions, per_rank_inputs
        )
    ]
    mock_runtimes = [
        [0.0 for _ in range(num_warmup + num_repetitions)]
        for _ in range(_mock_world_size)
    ]
    return (per_rank_outputs, mock_runtimes)


def run_multiprocesses(
    ctx,
    per_rank_functions: Tuple[Function],
    per_rank_inputs: Tuple[Any],
    num_repetitions=1,
    num_warmup=0,
):
    assert len(per_rank_functions) == len(per_rank_inputs)
    world_size = len(per_rank_functions)

    # TODO just pass tensors instead
    # Save inputs for each per-rank function:
    io_dir = TemporaryDirectory()
    # print("run_multiprocess: saving I/O to:", io_dir.name)
    # TODO lowered pytorch file numbers devices 0...num_devices-1
    for d, inps in enumerate(per_rank_inputs):
        torch.save(inps, os.path.join(io_dir.name, f"in.{d}.pt"))

    global run_process
    per_rank_runner = partial(
        run_process, ctx, world_size, io_dir, num_warmup, num_repetitions
    )
    mp = torch.multiprocessing.get_context("spawn")
    with mp.Pool(world_size) as p:
        runtimes = p.starmap(per_rank_runner, enumerate(per_rank_functions))

    # Load outputs:
    per_rank_outputs = [
        torch.load(os.path.join(io_dir.name, f"out.{d}.pt")) for d in range(world_size)
    ]
    io_dir.cleanup()

    return per_rank_outputs, runtimes


def run_pytorch(
    num_devices,
    fn,
    inputs,
    use_gpu=False,
    num_repetitions=10,
    num_warmup=10,
    run_type_inference=True,
    debug_mock=False,
):
    """Project `fn` and run on `inputs` over `num_devices` devices using the
    PyTorch backend.
    """
    # TODO check that fn uses devices [0...num_devices),
    # or run through and find max device used

    # print(*(x.shape for x in inputs))
    # cpprint(fn)

<<<<<<< HEAD
    per_rank_fns = project(
        fn, tuple(v.type for v in fn.inputs), num_devices, run_type_inference
    )
=======
    per_rank_fns, groups = project(fn, tuple(v.type for v in fn.inputs), num_devices)
    ctx = DistributedContext(use_gpu=use_gpu, groups={}, groups_list=groups)
>>>>>>> 1db0736b

    per_rank_inputs = [[] for _ in range(num_devices)]
    for v, a in zip(fn.inputs, inputs):
        per_rank_inputs[v.type.device.device_id - 1].append(a)
    # for xs, per_rank_fn in zip(per_rank_inputs, per_rank_fns):
    #     print(*(x.shape for x in xs))
    #     cpprint(per_rank_fn)

    if debug_mock:
        return run_mock_multiprocess(per_rank_fns, per_rank_inputs)
    else:
        return run_multiprocesses(
            ctx,
            per_rank_fns,
            per_rank_inputs,
            num_repetitions=num_repetitions,
            num_warmup=num_warmup,
        )<|MERGE_RESOLUTION|>--- conflicted
+++ resolved
@@ -30,16 +30,6 @@
 
 
 # TODO kwargs of these functions are required, enforce this somewhere
-<<<<<<< HEAD
-def _allgather(x_i, axis=0, ctx=None):
-    world_size = dist.get_world_size()
-    xs = [torch.zeros_like(x_i) for _ in range(world_size)]
-    if ctx.use_gpu:
-        xs = [x.cuda(dist.get_rank()) for x in xs]
-
-    dist.all_gather(xs, x_i)
-    x = torch.cat(xs, dim=axis)
-=======
 def _allgather(x_i, dim=0, group=None, ctx=None):
     xs = [torch.zeros_like(x_i) for _ in range(len(group))]
     if ctx.use_gpu:
@@ -47,7 +37,6 @@
 
     dist.all_gather(xs, x_i, group=ctx.groups[group])
     x = torch.cat(xs, dim=dim)
->>>>>>> 1db0736b
     return x
 
 
@@ -442,12 +431,7 @@
 
     torch.save(res, os.path.join(io_dir.name, f"out.{rank}.pt"))
 
-<<<<<<< HEAD
-    if use_gpu:
-        torch.cuda.synchronize()
-=======
-    if ctx.use_gpu:
->>>>>>> 1db0736b
+    if ctx.use_gpu:
         runtimes = [
             events[i].elapsed_time(events[i + 1]) / 1e3 for i in range(len(events) - 1)
         ]
@@ -536,14 +520,10 @@
     # print(*(x.shape for x in inputs))
     # cpprint(fn)
 
-<<<<<<< HEAD
-    per_rank_fns = project(
+    per_rank_fns, groups = project(
         fn, tuple(v.type for v in fn.inputs), num_devices, run_type_inference
     )
-=======
-    per_rank_fns, groups = project(fn, tuple(v.type for v in fn.inputs), num_devices)
     ctx = DistributedContext(use_gpu=use_gpu, groups={}, groups_list=groups)
->>>>>>> 1db0736b
 
     per_rank_inputs = [[] for _ in range(num_devices)]
     for v, a in zip(fn.inputs, inputs):
