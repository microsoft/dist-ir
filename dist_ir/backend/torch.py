from functools import partial
import numpy as np
from operator import getitem
import os
import sys
from time import perf_counter
from traceback import print_exc
from typing import Any, Dict, Iterable, List, NamedTuple, Sequence, Tuple

import torch
import torch.distributed as dist
from torch import fx

from ..executor.rank_projector import project
from ..ir import Function, cpprint
from ..ir.device import Device
from ..ir.type import Int32, Int64, Float32, Type

# NOTE: The code currently suffers from this issue, more investigation needed:
# https://github.com/pytorch/pytorch/issues/11201
torch.multiprocessing.set_sharing_strategy("file_system")

DistributedContext = NamedTuple(
    "DistributedContext",
    world_size=int,
    use_gpu=bool,
    # Map from DistIR device to PyTorch backend rank
    device_to_rank=Dict[Device, int],
    # Maps tuple of ranks to ProcessGroup
    groups=Dict[Tuple[int], Any],
    # Temp store of group IDs until threads can create ProcessGroups
    groups_list=Iterable[Tuple[int]],
    # Debug flag
    debug_stacktrace=bool,
    # Profile flag
    profile=bool,
)


# TODO organize by category


def _add(x, y, ctx=None):
    return torch.add(x, y)


# TODO kwargs of these functions are required, enforce this somewhere
def _allgather(x_i, axis=0, group=None, ctx=None):
    xs = [torch.zeros_like(x_i) for _ in range(len(group))]
    if ctx.use_gpu:
        xs = [x.cuda(dist.get_rank()) for x in xs]

    dist.all_gather(xs, x_i, group=ctx.groups[group])
    x = torch.cat(xs, dim=axis)
    return x


def _allreduce(x, group=None, ctx=None):
    dist.all_reduce(x, group=ctx.groups[group])
    return x


def _cast(x, to, ctx=None):
    if to == 1:
        return x.float32()
    elif to == 6:
        return x.int32()
    elif to == 7:
        return x.long()
    elif to == 9:
        return x.bool()
    else:
        raise NotImplementedError()


def _concat2(*args, axis=None, ctx=None):
    return torch.cat(args, dim=axis)


def _constant(value, device=None, ctx=None):
    output = torch.tensor(value)
    if output.shape == (1,):
        return output[0]
    if ctx.use_gpu:
        return output.cuda(dist.get_rank())
    return output


def _constant_of_shape(x, value=0, ctx=None):
    # TODO: Check if value is a single value or array?
    output = torch.full(tuple(x.int().cpu().numpy()), value[0])
    if ctx.use_gpu:
        return output.cuda(dist.get_rank())
    else:
        return output


def _div(x, y, ctx=None):
    return torch.div(x, y)


def _gather(x, y, axis=0, ctx=None):
    # TODO: Find the best Torch equivalent for this
    # torch.gather and torch.index_select do not work
    output = torch.tensor(np.take(x.cpu().numpy(), y.cpu().numpy(), axis=axis))
    # output = torch.gather(x, index=torch.LongTensor(y), dim=axis)
    if output.shape == (1,):
        return output[0]
    if ctx.use_gpu:
        return output.cuda(dist.get_rank())
    return output


def _gemm(x, y, z, alpha, beta, transA=0, transB=0, ctx=None):
    if transA:
        x = x.transpose()
    if transB:
        y = y.transpose()
    return torch.matmul(alpha * x, beta * y) + z


def _identity(x, ctx=None):
    return x


def _loss(x, y, N=None, ctx=None):
    return torch.square(x - y) / N


def _loss_grad(x, y, N=None, ctx=None):
    return 2 * (x - y) / N


def _matmul(x, y, ctx=None):
    return torch.matmul(x, y)


def _matmul_grad(x, y, dz, ctx=None):
    return (torch.matmul(dz, y.T), torch.matmul(x.T, dz))


def _mul(x, y, ctx=None):
    return torch.mul(x, y)


def _nonzero(x, ctx=None):
    # Torch nonzero returns a shape of (n, 1) instead of (1, n)
    return torch.nonzero(x).transpose(1, 0)


def _pow(x, y, ctx=None):
    return torch.pow(x, y)


def _reduce_mean(x, axes, keepdims=1, ctx=None):
    return torch.mean(x, dim=axes, keepdim=bool(keepdims))


def _reshape(x, y, ctx=None):
    new_shape = tuple(int(v.item()) for v in list(y))
    return torch.reshape(x, new_shape)


def _recv(shape=None, from_d=None, group=None, dtype=None, ctx=None):
    if isinstance(dtype, Int32):
        x = torch.zeros(shape).int()
    elif isinstance(dtype, Int64):
        x = torch.zeros(shape).long()
    elif isinstance(dtype, Float32):
        x = torch.zeros(shape).float()
    else:
        raise NotImplementedError(dtype)

    src_rank = ctx.device_to_rank[from_d]
    if ctx.use_gpu:
        x = x.cuda(dist.get_rank())
        dist.broadcast(x, src_rank, group=ctx.groups[group])
    else:
        dist.recv(x, src_rank)
    return x


def _relu(x, ctx=None):
    return torch.relu(x)


def _relu_grad(x, dy, ctx=None):
    dx = dy.clone()
    dx[x <= 0] = 0
    return dx


def _send(x, to_d=None, group=None, ctx=None):
    if ctx.use_gpu:
        src_rank = dist.get_rank()
        dist.broadcast(x, src_rank, group=ctx.groups[group])
    else:
        dst_rank = ctx.device_to_rank[to_d]
        dist.send(x, dst_rank)
    # Note: in a proper backend, might want to concatenate multiple tensors into
    # a single buffer and call a single send op


def _shape(x, ctx=None):
    output = torch.tensor(x.shape)
    if ctx.use_gpu:
        return output.cuda(dist.get_rank())
    return output


def _slice(x, starts, ends, axes, steps=None, ctx=None):
    # TODO: Find the best PyTorch equivalent for this
    starts = [v.item() for v in list(starts)]
    ends = [v.item() for v in list(ends)]
    axes = [v.item() for v in list(axes)]
    if steps is None:
        steps = [1] * len(starts)
    elif steps.shape == ():
        steps = [steps.item()] * len(starts)
    else:
        assert len(steps) == len(starts)
    slices = {
        axis: slice(s, e, step) for (s, e, axis, step) in zip(starts, ends, axes, steps)
    }
    slices = tuple(slices.get(d, slice(None)) for d in range(x.ndim))
    return x[slices]


def _softmax(x, axis, ctx=None):
    exp = torch.exp(x)
    return exp / torch.sum(exp, dim=axis, keepdim=True)


def _split(x, axis, split, ctx=None):
    return torch.split(x, split, axis)


def _sqrt(x, ctx=None):
    return torch.sqrt(x)


def _sub(x, y, ctx=None):
    return torch.sub(x, y)


def _squeeze(x, axes=None, ctx=None):
    if axes:
        return torch.squeeze(x, dim=axes[0])
    else:
        return torch.squeeze(x)


def _tanh(x, ctx=None):
    return torch.tanh(x)


def _transpose(x, perm, ctx=None):
    return x.permute(perm)


def _unsqueeze(x, axes, ctx=None):
    for dim in axes[::-1]:
        x = torch.unsqueeze(x, dim=dim)
    return x


_op_to_torch = {
    "Add": torch.add,
    "Cast": _cast,
    "Add": _add,
    "Concat": _concat2,
    "Constant": _constant,
    "ConstantOfShape": _constant_of_shape,
    "Div": _div,
    "Gather": _gather,
    "Gemm": _gemm,
    "Identity": _identity,
    "Loss": _loss,
    "LossGrad": _loss_grad,
    "MatMul": _matmul,
    "MatMulGrad": _matmul_grad,
    "MPIAllgather": _allgather,
    "MPIAllreduce": _allreduce,
    "Mul": _mul,
    "NonZero": _nonzero,
    "Pow": _pow,
    "RecvP2P": _recv,
    "ReduceMean": _reduce_mean,
    "Relu": _relu,
    "ReluGrad": _relu_grad,
    "Reshape": _reshape,
    "SendP2P": _send,
    "Shape": _shape,
    "Slice": _slice,
    "Softmax": _softmax,
    "Split": _split,
    "Sqrt": _sqrt,
    "Squeeze": _squeeze,
    "Sub": _sub,
    "Tanh": _tanh,
    "Transpose": _transpose,
    "Unsqueeze": _unsqueeze,
    # TODO rename MPI<opname> to Comm<opname> or Dist<opname>
}

# Some mock communication ops that return zero tensors of appropriate shape
# to be used in the sequential runner for debugging

_mock_world_size = None


def _mock_allgather(x_i, dim=0, ctx=None):
    xs = [torch.zeros_like(x_i) for _ in range(_mock_world_size)]
    x = torch.cat(xs, dim=dim)
    return x


def _mock_allreduce(x, ctx=None):
    return x


def _mock_recv(shape=None, device=None, dtype=None, ctx=None):
    if isinstance(dtype, Int64):
        x = torch.zeros(shape).long()
    elif isinstance(dtype, Float32):
        x = torch.zeros(shape).float()
    return x


def _mock_send(x, device=None, ctx=None):
    pass


_mock_comm_ops = {
    "RecvP2P": _mock_recv,
    "SendP2P": _mock_send,
    "MPIAllgather": _mock_allgather,
    "MPIAllreduce": _mock_allreduce,
}

_mock_op_to_torch = {**_op_to_torch, **_mock_comm_ops}


def function_to_module(fn: Function) -> torch.nn.Module:
    """Deprecated. Converts a DistIR Function to a PyTorch nn.Module using
    torch.fx.
    """
    g = fx.Graph()
    value_map = {}

    # Convert inputs
    for v in fn.inputs:
        value_map[v] = g.placeholder(v.name)

    # Convert ops
    for op in fn.ops:
        inputs = tuple(value_map[v] for v in op.inputs)
        kwargs = None if op.attributes is None else {**op.attributes}
        output = g.call_function(_op_to_torch[op.op_type], inputs, kwargs)
        if len(op.outputs) > 1:
            for i, v in enumerate(op.outputs):
                value_map[v] = g.call_function(getitem, (output, i))
        elif len(op.outputs) == 1:
            value_map[op.outputs[0]] = output

    # Convert outputs
    g.output(tuple(value_map[v] for v in fn.outputs))

    return fx.GraphModule({}, g)


def run_function(
    ctx: DistributedContext,
    fn: Function,
    inputs: List[Any],
    debug_mock=False,
):
    """Runs DistIR Function `fn` on `inputs` in a distributed context `ctx` by
    converting each DistIR op to its torch implementation as given in _op_to_torch.
    """
    op_to_torch = _mock_op_to_torch if debug_mock else _op_to_torch
    value_map = {}

    # Add inputs to value_map
    for v, x in zip(fn.inputs, inputs):
        value_map[v] = x
    assert len(fn.inputs) == len(inputs)

    def print_memory_usage():
        t = torch.cuda.get_device_properties(0).total_memory
        r = torch.cuda.memory_reserved(0)
        a = torch.cuda.memory_allocated(0)
        print(f"Total: {t} Reserved: {r} Allocated: {a} Free: {r-a}")

    # Run ops
    for op in fn.ops:
        inputs = tuple(value_map[v] for v in op.inputs)
        kwargs = {} if op.attributes is None else {**op.attributes}
        kwargs["ctx"] = ctx

        output = op_to_torch[op.op_type](*inputs, **kwargs)

        if len(op.outputs) > 1:
            assert isinstance(output, tuple)
            for i, v in enumerate(op.outputs):
                value_map[v] = output[i]
        elif len(op.outputs) == 1:
            value_map[op.outputs[0]] = output

        # Free tensors that are not used again
        for v in op.inputs:
            if v in value_map and fn.last_use(v) == op and not (v in fn.outputs):
                del value_map[v]

        # print(f"{rank}: {op_str}")
        # sys.stdout.flush()

    # Return outputs
    return tuple(value_map[v] for v in fn.outputs)


def run_process(ctx, num_warmup_steps, num_repetitions, rank, fn, inputs):
    """The Python function on rank `rank` that runs DistIR function `fn` on
    (torch) inputs `inputs`. The function is run
    `num_warmup_steps + num_repetitions` times. The outputs of the last run are
    returned, along with the last `num_repetitions` runtimes.
    """
    os.environ["MASTER_ADDR"] = "127.0.0.1"  # TODO make these configurable
    os.environ["MASTER_PORT"] = "29500"
    backend = "nccl" if ctx.use_gpu else "gloo"
    dist.init_process_group(backend, rank=rank, world_size=ctx.world_size)

    # Create the process groups used by fn's communication ops
    for group in ctx.groups_list:
        ranks = [ctx.device_to_rank[d] for d in group]
        # ctx is a curried arg, hence is thread-local and can be modified:
        ctx.groups[group] = dist.new_group(ranks)

    if ctx.use_gpu:
        # Move inputs to GPU
        inputs = [t.cuda(rank) for t in inputs]

    events = []

    def add_event():
        if ctx.use_gpu:
            events.append(torch.cuda.Event(enable_timing=True))
            events[-1].record()
        else:
            events.append(perf_counter())

    if ctx.profile:
        num_wait_steps = 0
    else:
        num_wait_steps = num_warmup_steps + num_repetitions

    if ctx.debug_stacktrace:
        try:
            outputs = run_function(ctx, fn, inputs)
            if ctx.world_size > 1:
                torch.distributed.barrier()
        except Exception as e:
            print_exc()
        print("PyTorch backend exiting after 1 run in debug mode.")
        dist.destroy_process_group()
        return None, None

    # Time a bunch of executions, then execute once for output values
    with torch.profiler.profile(
        activities=[
            torch.profiler.ProfilerActivity.CPU,
            torch.profiler.ProfilerActivity.CUDA,
        ],
        schedule=torch.profiler.schedule(
            wait=num_wait_steps, warmup=num_warmup_steps, active=num_repetitions
        ),
        on_trace_ready=torch.profiler.tensorboard_trace_handler(
            f"{fn.name}_{rank}_profile"
        ),
    ) as p:
        for i in range(num_warmup_steps + num_repetitions):
            add_event()
            outputs = run_function(ctx, fn, inputs)
            if ctx.world_size > 1:
                torch.distributed.barrier()
            add_event()
            p.step()

    if ctx.use_gpu:
        # Move outputs back to cpu
        outputs = [t.cpu() for t in outputs]
        torch.cuda.synchronize()
        runtimes = [
            events[i].elapsed_time(events[i + 1]) / 1e3 for i in range(len(events) - 1)
        ]
    else:
        runtimes = [events[i + 1] - events[i] for i in range(len(events) - 1)]

    dist.destroy_process_group()
    return outputs, runtimes[num_warmup_steps:]


def run_mock_multiprocess(
    per_rank_functions: Tuple[Function],
    per_rank_inputs: Tuple[Any],
    num_repetitions=1,
    num_warmup=0,
):
    assert len(per_rank_functions) == len(per_rank_inputs)
    global _mock_world_size
    _mock_world_size = len(per_rank_functions)
    ctx = DistributedContext(use_gpu=False, groups=None)

    per_rank_outputs = [
        run_function(ctx, fn, inputs, debug_mock=True)
        for rank, fn, inputs in zip(
            range(_mock_world_size), per_rank_functions, per_rank_inputs
        )
    ]
    mock_runtimes = [
        [0.0 for _ in range(num_warmup + num_repetitions)]
        for _ in range(_mock_world_size)
    ]
    return (per_rank_outputs, mock_runtimes)


def run_multiprocesses(
    ctx,
    per_rank_functions: Tuple[Function],
    per_rank_inputs: Tuple[Any],
    num_repetitions=1,
    num_warmup=0,
):
    assert len(per_rank_functions) == len(per_rank_inputs)
    args = [
        (r, f, x) for (r, (f, x)) in enumerate(zip(per_rank_functions, per_rank_inputs))
    ]

    per_rank_runner = partial(run_process, ctx, num_warmup, num_repetitions)
    mp = torch.multiprocessing.get_context("spawn")
    with mp.Pool(ctx.world_size) as p:
        outputs = p.starmap(per_rank_runner, args)
    if ctx.debug_stacktrace:
        sys.exit(1)
    per_rank_outputs, runtimes = zip(*outputs)
    return per_rank_outputs, runtimes


def run_pytorch(
    fn: Function,
    inputs: Tuple[Any],
    input_types: Tuple[Type] = None,
    use_gpu=False,
    num_repetitions=1,
    num_warmup=0,
    debug_mock=False,
    debug_stacktrace=False,
    profile=False,
):
    """Project `fn` and run on `inputs` over `num_devices` devices using the
    PyTorch backend.

    `inputs` is a list/tuple of the same length as `fn.inputs`.  `input_types`
    is a list/tuple of abstract/concrete inputs used for projection.

    The run is repeated 'num_warmup + num_repetitions` times, and runtimes from
    the last `num_repetitions` runs are returned along with the outputs of the
    last run.

    `debug_mock` runs the function sequentially, replacing communication ops with
    mock versions that return arbitrary values. `debug_stacktrace` wraps the
    run function with a try-catch block and prints the stack trace and exits if
    any thread raises an exception. `profile` runs the code with the PyTorch
    profiler and outputs logs to TensorBoard.
    """

<<<<<<< HEAD
    device_to_fns, groups = project(fn, tuple(v.type for v in fn.inputs))
=======
    if input_types is None:
        input_types = tuple(v.type for v in fn.inputs)
    else:
        assert len(input_types) == len(fn.inputs)

    device_to_fns, groups = project(fn, input_types)
>>>>>>> ba53e9ba

    # Map between DistIR devices and pytorch ranks:
    device_to_rank = {}
    world_size = 0
    per_rank_fns = []
    for d in device_to_fns:
        device_to_rank[d] = world_size
        per_rank_fns.append(device_to_fns[d])
        world_size += 1

    ctx = DistributedContext(
        world_size=world_size,
        use_gpu=use_gpu,
        groups={},
        groups_list=list(groups),
        device_to_rank=device_to_rank,
        debug_stacktrace=debug_stacktrace,
        profile=profile,
    )

    per_rank_inputs = [[] for _ in range(world_size)]
    for t, a in zip(input_types, inputs):
        per_rank_inputs[device_to_rank[t.device]].append(a)
    assert len(fn.inputs) == len(inputs)

    if debug_mock:
        return run_mock_multiprocess(per_rank_fns, per_rank_inputs)
    else:
        return run_multiprocesses(
            ctx,
            per_rank_fns,
            per_rank_inputs,
            num_repetitions=num_repetitions,
            num_warmup=num_warmup,
        )<|MERGE_RESOLUTION|>--- conflicted
+++ resolved
@@ -574,16 +574,12 @@
     profiler and outputs logs to TensorBoard.
     """
 
-<<<<<<< HEAD
-    device_to_fns, groups = project(fn, tuple(v.type for v in fn.inputs))
-=======
     if input_types is None:
         input_types = tuple(v.type for v in fn.inputs)
     else:
         assert len(input_types) == len(fn.inputs)
 
     device_to_fns, groups = project(fn, input_types)
->>>>>>> ba53e9ba
 
     # Map between DistIR devices and pytorch ranks:
     device_to_rank = {}
