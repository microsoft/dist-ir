from functools import partial
import numpy as np
from operator import getitem
import os
import sys
from time import perf_counter
from traceback import print_exc
from typing import Any, Dict, Iterable, List, NamedTuple, Sequence, Tuple

import torch
import torch.distributed as dist
from torch import fx

from ..executor.rank_projector import project
from ..ir import Function, cpprint
from ..ir.device import Device
from ..ir.type import Int64, Float32

# NOTE: The code currently suffers from this issue, more investigation needed:
# https://github.com/pytorch/pytorch/issues/11201
# torch.multiprocessing.set_sharing_strategy("file_system")

DistributedContext = NamedTuple(
    "DistributedContext",
    world_size=int,
    use_gpu=bool,
    # Map from DistIR device to PyTorch backend rank
    device_to_rank=Dict[Device, int],
    # Maps tuple of ranks to ProcessGroup
    groups=Dict[Tuple[int], Any],
    # Temp store of group IDs until threads can create ProcessGroups
    groups_list=Iterable[Tuple[int]],
    # Debug flag
    debug_stacktrace=bool,
    # Profile flag
    profile=bool,
)


# TODO organize by category


def _add(x, y, ctx=None):
    return torch.add(x, y)


# TODO kwargs of these functions are required, enforce this somewhere
def _allgather(x_i, axis=0, group=None, ctx=None):
    xs = [torch.zeros_like(x_i) for _ in range(len(group))]
    if ctx.use_gpu:
        xs = [x.cuda(dist.get_rank()) for x in xs]

    dist.all_gather(xs, x_i, group=ctx.groups[group])
    x = torch.cat(xs, dim=axis)
    return x


def _allreduce(x, group=None, ctx=None):
    dist.all_reduce(x, group=ctx.groups[group])
    return x


def _cast(x, to, ctx=None):
    if to == 1:
        return x.float32()
    elif to == 6:
        return x.int32()
    elif to == 7:
        return x.long()
    elif to == 9:
        return x.bool()
    else:
        raise NotImplementedError()


def _concat2(*args, axis=None, ctx=None):
    return torch.cat(args, dim=axis)


def _constant(value, device=None, ctx=None):
    output = torch.tensor(value)
    if output.shape == (1,):
        return output[0]
    if ctx.use_gpu:
        return output.cuda(dist.get_rank())
    return output


def _constant_of_shape(x, value=0, ctx=None):
    # TODO: Check if value is a single value or array?
    output = torch.full(tuple(x.int().cpu().numpy()), value[0])
    if ctx.use_gpu:
        return output.cuda(dist.get_rank())
    else:
        return output


def _div(x, y, ctx=None):
    return torch.div(x, y)


def _gather(x, y, axis=0, ctx=None):
    # TODO: Find the best Torch equivalent for this
    # torch.gather and torch.index_select do not work
    output = torch.tensor(np.take(x.cpu().numpy(), y.cpu().numpy(), axis=axis))
    # output = torch.gather(x, index=torch.LongTensor(y), dim=axis)
    if output.shape == (1,):
        return output[0]
    if ctx.use_gpu:
        return output.cuda(dist.get_rank())
    return output


def _gemm(x, y, z, alpha, beta, transA=0, transB=0, ctx=None):
    if transA:
        x = x.transpose()
    if transB:
        y = y.transpose()
    return torch.matmul(alpha * x, beta * y) + z


def _identity(x, ctx=None):
    return x


def _loss(x, y, N=None, ctx=None):
    return torch.square(x - y) / N


def _loss_grad(x, y, N=None, ctx=None):
    return 2 * (x - y) / N


def _matmul(x, y, ctx=None):
    return torch.matmul(x, y)


def _matmul_grad(x, y, dz, ctx=None):
    return (torch.matmul(dz, y.T), torch.matmul(x.T, dz))


def _mul(x, y, ctx=None):
    return torch.mul(x, y)


def _nonzero(x, ctx=None):
    # Torch nonzero returns a shape of (n, 1) instead of (1, n)
    return torch.nonzero(x).transpose(1, 0)


def _pow(x, y, ctx=None):
    return torch.pow(x, y)


def _reduce_mean(x, axes, keepdims=1, ctx=None):
    return torch.mean(x, dim=axes, keepdim=bool(keepdims))


def _reshape(x, y, ctx=None):
    new_shape = tuple(int(v.item()) for v in list(y))
    return torch.reshape(x, new_shape)


def _recv(shape=None, from_d=None, group=None, dtype=None, ctx=None):
    if isinstance(dtype, Int64):
        x = torch.zeros(shape).long()
    elif isinstance(dtype, Float32):
        x = torch.zeros(shape).float()

    src_rank = ctx.device_to_rank[from_d]
    if ctx.use_gpu:
        x = x.cuda(dist.get_rank())
        dist.broadcast(x, src_rank, group=ctx.groups[group])
    else:
        dist.recv(x, src_rank)
    return x


def _relu(x, ctx=None):
    return torch.relu(x)


def _relu_grad(x, dy, ctx=None):
    dx = dy.clone()
    dx[x <= 0] = 0
    return dx


def _send(x, to_d=None, group=None, ctx=None):
    if ctx.use_gpu:
        src_rank = dist.get_rank()
        dist.broadcast(x, src_rank, group=ctx.groups[group])
    else:
        dst_rank = ctx.device_to_rank[to_d]
        dist.send(x, dst_rank)
    # Note: in a proper backend, might want to concatenate multiple tensors into
    # a single buffer and call a single send op


def _shape(x, ctx=None):
    output = torch.tensor(x.shape)
    if ctx.use_gpu:
        return output.cuda(dist.get_rank())
    return output


def _slice(x, starts, ends, axes, steps=None, ctx=None):
    # TODO: Find the best PyTorch equivalent for this
    starts = [v.item() for v in list(starts)]
    ends = [v.item() for v in list(ends)]
    axes = [v.item() for v in list(axes)]
    if steps is None:
        steps = [1] * len(starts)
    elif steps.shape == ():
        steps = [steps.item()] * len(starts)
    else:
        assert len(steps) == len(starts)
    slices = {
        axis: slice(s, e, step) for (s, e, axis, step) in zip(starts, ends, axes, steps)
    }
    slices = tuple(slices.get(d, slice(None)) for d in range(x.ndim))
    return x[slices]


def _softmax(x, axis, ctx=None):
    exp = torch.exp(x)
    return exp / torch.sum(exp, dim=axis, keepdim=True)


def _split(x, axis, split, ctx=None):
    return torch.split(x, split, axis)


def _sqrt(x, ctx=None):
    return torch.sqrt(x)


def _sub(x, y, ctx=None):
    return torch.sub(x, y)


def _squeeze(x, axes=None, ctx=None):
    if axes:
        return torch.squeeze(x, dim=axes[0])
    else:
        return torch.squeeze(x)


def _tanh(x, ctx=None):
    return torch.tanh(x)


def _transpose(x, perm, ctx=None):
    return x.permute(perm)


def _unsqueeze(x, axes, ctx=None):
    for dim in axes[::-1]:
        x = torch.unsqueeze(x, dim=dim)
    return x


_op_to_torch = {
    "Add": torch.add,
    "Cast": _cast,
    "Add": _add,
    "Concat": _concat2,
    "Constant": _constant,
    "ConstantOfShape": _constant_of_shape,
    "Div": _div,
    "Gather": _gather,
    "Gemm": _gemm,
    "Identity": _identity,
    "Loss": _loss,
    "LossGrad": _loss_grad,
    "MatMul": _matmul,
    "MatMulGrad": _matmul_grad,
    "MPIAllgather": _allgather,
    "MPIAllreduce": _allreduce,
    "Mul": _mul,
    "NonZero": _nonzero,
    "Pow": _pow,
    "RecvP2P": _recv,
    "ReduceMean": _reduce_mean,
    "Relu": _relu,
    "ReluGrad": _relu_grad,
    "Reshape": _reshape,
    "SendP2P": _send,
    "Shape": _shape,
    "Slice": _slice,
    "Softmax": _softmax,
    "Split": _split,
    "Sqrt": _sqrt,
    "Squeeze": _squeeze,
    "Sub": _sub,
    "Tanh": _tanh,
    "Transpose": _transpose,
    "Unsqueeze": _unsqueeze,
    # TODO rename MPI<opname> to Comm<opname> or Dist<opname>
}

# Some mock communication ops that return zero tensors of appropriate shape
# to be used in the sequential runner for debugging

_mock_world_size = None


def _mock_allgather(x_i, dim=0, ctx=None):
    xs = [torch.zeros_like(x_i) for _ in range(_mock_world_size)]
    x = torch.cat(xs, dim=dim)
    return x


def _mock_allreduce(x, ctx=None):
    return x


def _mock_recv(shape=None, device=None, dtype=None, ctx=None):
    if isinstance(dtype, Int64):
        x = torch.zeros(shape).long()
    elif isinstance(dtype, Float32):
        x = torch.zeros(shape).float()
    return x


def _mock_send(x, device=None, ctx=None):
    pass


_mock_comm_ops = {
    "RecvP2P": _mock_recv,
    "SendP2P": _mock_send,
    "MPIAllgather": _mock_allgather,
    "MPIAllreduce": _mock_allreduce,
}

_mock_op_to_torch = {**_op_to_torch, **_mock_comm_ops}


def function_to_module(fn: Function) -> torch.nn.Module:
    """Deprecated. Converts a DistIR Function to a PyTorch nn.Module using
    torch.fx.
    """
    g = fx.Graph()
    value_map = {}

    # Convert inputs
    for v in fn.inputs:
        value_map[v] = g.placeholder(v.name)

    # Convert ops
    for op in fn.ops:
        inputs = tuple(value_map[v] for v in op.inputs)
        kwargs = None if op.attributes is None else {**op.attributes}
        output = g.call_function(_op_to_torch[op.op_type], inputs, kwargs)
        if len(op.outputs) > 1:
            for i, v in enumerate(op.outputs):
                value_map[v] = g.call_function(getitem, (output, i))
        elif len(op.outputs) == 1:
            value_map[op.outputs[0]] = output

    # Convert outputs
    g.output(tuple(value_map[v] for v in fn.outputs))

    return fx.GraphModule({}, g)


def run_function(
    ctx: DistributedContext,
    fn: Function,
    inputs: List[Any],
    debug_mock=False,
):
    """Runs DistIR Function `fn` on `inputs` in a distributed context `ctx` by
    converting each DistIR op to its torch implementation as given in _op_to_torch.
    """
    op_to_torch = _mock_op_to_torch if debug_mock else _op_to_torch
    value_map = {}

    # Add inputs to value_map
    for v, x in zip(fn.inputs, inputs):
        value_map[v] = x
    assert len(fn.inputs) == len(inputs)

    def print_memory_usage():
        t = torch.cuda.get_device_properties(0).total_memory
        r = torch.cuda.memory_reserved(0)
        a = torch.cuda.memory_allocated(0)
        print(f"Total: {t} Reserved: {r} Allocated: {a} Free: {r-a}")

    # Run ops
    for op in fn.ops:
        inputs = tuple(value_map[v] for v in op.inputs)
        kwargs = {} if op.attributes is None else {**op.attributes}
        kwargs["ctx"] = ctx

        output = op_to_torch[op.op_type](*inputs, **kwargs)

        if len(op.outputs) > 1:
            assert isinstance(output, tuple)
            for i, v in enumerate(op.outputs):
                value_map[v] = output[i]
        elif len(op.outputs) == 1:
            value_map[op.outputs[0]] = output

        # Free tensors that are not used again
        for v in op.inputs:
            if v in value_map and fn.last_use(v) == op and not (v in fn.outputs):
                del value_map[v]

        # print(f"{rank}: {op_str}")
        # sys.stdout.flush()

    # Return outputs
    return tuple(value_map[v] for v in fn.outputs)


def run_process(ctx, num_warmup_steps, num_repetitions, rank, fn, inputs):
    """The Python function on rank `rank` that runs DistIR function `fn` on
    (torch) inputs `inputs`. The function is run
    `num_warmup_steps + num_repetitions` times. The outputs of the last run are
    returned, along with the last `num_repetitions` runtimes.
    """
    os.environ["MASTER_ADDR"] = "127.0.0.1"  # TODO make these configurable
    os.environ["MASTER_PORT"] = "29500"
    backend = "nccl" if ctx.use_gpu else "gloo"
    dist.init_process_group(backend, rank=rank, world_size=ctx.world_size)

    # Create the process groups used by fn's communication ops
    for group in ctx.groups_list:
        ranks = [ctx.device_to_rank[d] for d in group]
        # ctx is a curried arg, hence is thread-local and can be modified:
        ctx.groups[group] = dist.new_group(ranks)

    if ctx.use_gpu:
        # Move inputs to GPU
        inputs = [t.cuda(rank) for t in inputs]

    events = []

    def add_event():
        if ctx.use_gpu:
            events.append(torch.cuda.Event(enable_timing=True))
            events[-1].record()
        else:
            events.append(perf_counter())

    if ctx.profile:
        num_wait_steps = num_warmup_steps + num_repetitions
    else:
        num_wait_steps = 0
    # Time a bunch of executions, then execute once for output values
    with torch.profiler.profile(
        activities=[
            torch.profiler.ProfilerActivity.CPU,
            torch.profiler.ProfilerActivity.CUDA,
        ],
        schedule=torch.profiler.schedule(
            wait=num_wait_steps, warmup=num_warmup_steps, active=num_repetitions
        ),
        # on_trace_ready=lambda p: p.export_chrome_trace(f"{rank}_profile.json"),
        on_trace_ready=torch.profiler.tensorboard_trace_handler(
            f"{fn.name}_{rank}_profile"
        ),
    ) as p:
        add_event()
        if ctx.debug_stacktrace:
            try:
                outputs = run_function(ctx, fn, inputs)
                if ctx.world_size > 1:
                    torch.distributed.barrier()
            except Exception as e:
                print_exc()
                sys.exit(1)
        else:
            outputs = run_function(ctx, fn, inputs)
            if ctx.world_size > 1:
                torch.distributed.barrier()

        add_event()
        p.step()

    if ctx.use_gpu:
        # Move outputs back to cpu
        outputs = [t.cpu() for t in outputs]
        torch.cuda.synchronize()
        runtimes = [
            events[i].elapsed_time(events[i + 1]) / 1e3 for i in range(len(events) - 1)
        ]
    else:
        runtimes = [events[i + 1] - events[i] for i in range(len(events) - 1)]

    dist.destroy_process_group()
    return outputs, runtimes[num_warmup_steps:]


def run_mock_multiprocess(
    per_rank_functions: Tuple[Function],
    per_rank_inputs: Tuple[Any],
    num_repetitions=1,
    num_warmup=0,
):
    assert len(per_rank_functions) == len(per_rank_inputs)
    global _mock_world_size
    _mock_world_size = len(per_rank_functions)
    ctx = DistributedContext(use_gpu=False, groups=None)

    per_rank_outputs = [
        run_function(ctx, fn, inputs, debug_mock=True)
        for rank, fn, inputs in zip(
            range(_mock_world_size), per_rank_functions, per_rank_inputs
        )
    ]
    mock_runtimes = [
        [0.0 for _ in range(num_warmup + num_repetitions)]
        for _ in range(_mock_world_size)
    ]
    return (per_rank_outputs, mock_runtimes)


def run_multiprocesses(
    ctx,
    per_rank_functions: Tuple[Function],
    per_rank_inputs: Tuple[Any],
    num_repetitions=1,
    num_warmup=0,
):
    assert len(per_rank_functions) == len(per_rank_inputs)
    args = [
        (r, f, x) for (r, (f, x)) in enumerate(zip(per_rank_functions, per_rank_inputs))
    ]

    per_rank_runner = partial(run_process, ctx, num_warmup, num_repetitions)
    mp = torch.multiprocessing.get_context("spawn")
    with mp.Pool(ctx.world_size) as p:
        outputs = p.starmap(per_rank_runner, args)

    per_rank_outputs, runtimes = zip(*outputs)
    return per_rank_outputs, runtimes


def run_pytorch(
    fn: Function,
    inputs: Sequence[Any],
    use_gpu=False,
    num_repetitions=1,
    num_warmup=0,
    debug_mock=False,
    debug_stacktrace=False,
<<<<<<< HEAD
    profile=False,
=======
    run_type_inference=True,  # TODO: Remove once we have mixed implementations
>>>>>>> 739bdaad
):
    """Project `fn` and run on `inputs` over `num_devices` devices using the
    PyTorch backend.

    `inputs` is a list/tuple of the same length as `fn.inputs`.
    The run is repeated 'num_warmup + num_repetitions` times, and runtimes from
    the last `num_repetitions` runs are returned along with the outputs of the
    last run.

    `debug_mock` runs the function sequentially, replacing communication ops with
    mock versions that return arbitrary values. `debug_stacktrace` wraps the
    run function with a try-catch block and prints the stack trace and exits if
    any thread raises an exception. `profile` runs the code with the PyTorch
    profiler and outputs logs to TensorBoard.
    """
<<<<<<< HEAD
    device_to_fns, groups = project(fn, tuple(v.type for v in fn.inputs))
=======
    # print(*(x.shape for x in inputs))
    # cpprint(fn)

    device_to_fns, groups = project(
        fn, tuple(v.type for v in fn.inputs), run_type_inference
    )
>>>>>>> 739bdaad

    # Map between DistIR devices and pytorch ranks:
    device_to_rank = {}
    world_size = 0
    per_rank_fns = []
    for d in device_to_fns:
        device_to_rank[d] = world_size
        per_rank_fns.append(device_to_fns[d])
        world_size += 1

    ctx = DistributedContext(
        world_size=world_size,
        use_gpu=use_gpu,
        groups={},
        groups_list=list(groups),
        device_to_rank=device_to_rank,
        debug_stacktrace=debug_stacktrace,
        profile=profile,
    )

    per_rank_inputs = [[] for _ in range(world_size)]
    for v, a in zip(fn.inputs, inputs):
        per_rank_inputs[device_to_rank[v.type.device]].append(a)
    assert len(fn.inputs) == len(inputs)

    if debug_mock:
        return run_mock_multiprocess(per_rank_fns, per_rank_inputs)
    else:
        return run_multiprocesses(
            ctx,
            per_rank_fns,
            per_rank_inputs,
            num_repetitions=num_repetitions,
            num_warmup=num_warmup,
        )<|MERGE_RESOLUTION|>--- conflicted
+++ resolved
@@ -463,22 +463,23 @@
             f"{fn.name}_{rank}_profile"
         ),
     ) as p:
-        add_event()
-        if ctx.debug_stacktrace:
-            try:
+        for i in range(num_warmup_steps + num_repetitions):
+            add_event()
+            if ctx.debug_stacktrace:
+                try:
+                    outputs = run_function(ctx, fn, inputs)
+                    if ctx.world_size > 1:
+                        torch.distributed.barrier()
+                except Exception as e:
+                    print_exc()
+                    sys.exit(1)
+            else:
                 outputs = run_function(ctx, fn, inputs)
                 if ctx.world_size > 1:
                     torch.distributed.barrier()
-            except Exception as e:
-                print_exc()
-                sys.exit(1)
-        else:
-            outputs = run_function(ctx, fn, inputs)
-            if ctx.world_size > 1:
-                torch.distributed.barrier()
-
-        add_event()
-        p.step()
+
+            add_event()
+            p.step()
 
     if ctx.use_gpu:
         # Move outputs back to cpu
@@ -547,11 +548,8 @@
     num_warmup=0,
     debug_mock=False,
     debug_stacktrace=False,
-<<<<<<< HEAD
     profile=False,
-=======
     run_type_inference=True,  # TODO: Remove once we have mixed implementations
->>>>>>> 739bdaad
 ):
     """Project `fn` and run on `inputs` over `num_devices` devices using the
     PyTorch backend.
@@ -567,16 +565,12 @@
     any thread raises an exception. `profile` runs the code with the PyTorch
     profiler and outputs logs to TensorBoard.
     """
-<<<<<<< HEAD
-    device_to_fns, groups = project(fn, tuple(v.type for v in fn.inputs))
-=======
     # print(*(x.shape for x in inputs))
     # cpprint(fn)
 
     device_to_fns, groups = project(
         fn, tuple(v.type for v in fn.inputs), run_type_inference
     )
->>>>>>> 739bdaad
 
     # Map between DistIR devices and pytorch ranks:
     device_to_rank = {}
