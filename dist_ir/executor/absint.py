--- conflicted
+++ resolved
@@ -18,36 +18,23 @@
         ((np.ndarray, np.ndarray, np.ndarray), add_3_conc),
     ]
 
-<<<<<<< HEAD
-=======
 Ties are broken by lexicographic ordering, so the following entry would end up
 as the second element of the list:
     ((np.ndarray, Tensor), add_mixed)
 
->>>>>>> ba53e9ba
 TODO also assume there are no entries with duplicate signatures?
 """
 
 import networkx as nx
-<<<<<<< HEAD
-import numpy as np
-import torch
-=======
->>>>>>> ba53e9ba
 from typing import Any, Callable, Dict, List, Sequence, Tuple
 
 from .concrete_value import ConcreteValue, wrap_concrete_register
 from ..ir import Function, Op, Value
 from ..ir.type import *
 from .numpy_register import NumPyRegister
-<<<<<<< HEAD
-from .type_register import TypePropRegister
-=======
-from .torch_register import TorchRegister
 from .type_register import TypePropRegister
 from .mixed_register import MixedRegister
 from .communication_register import CommunicationRegister
->>>>>>> ba53e9ba
 
 
 # This is a graph of types supported by the AbstractInterpreter, with an edge
@@ -56,17 +43,6 @@
 _type_abstraction_graph: nx.DiGraph = nx.transitive_closure(
     nx.DiGraph(
         [
-<<<<<<< HEAD
-            (bool, Bool),
-            (np.float32, Float32),
-            (np.float64, Float64),
-            (np.int32, Int32),
-            (np.int64, Int64),
-            (np.ndarray, Tensor),
-            (torch.Tensor, Tensor),
-            (tuple, TupleType),
-=======
->>>>>>> ba53e9ba
             # TODO (if needed) have ConcreteBool, ConcreteFloat, etc
             (ConcreteValue, Bool),
             (ConcreteValue, Float32),
@@ -85,14 +61,10 @@
 
 
 def _abstracts(type1: type, type2: type):
-<<<<<<< HEAD
-    assert type1 in _type_abstraction_graph and type2 in _type_abstraction_graph
-=======
     if type1 not in _type_abstraction_graph:
         raise ValueError(f"type1 ({type1}) not in type_abstraction_graph")
     if type2 not in _type_abstraction_graph:
         raise ValueError(f"type2 ({type2}) not in type_abstraction_graph")
->>>>>>> ba53e9ba
     return type1 == type2 or _type_abstraction_graph.has_edge(type1, type2)
 
 
@@ -141,11 +113,7 @@
 def dispatch(
     semantics: Dict[str, List[Tuple[Tuple[type, ...], Callable]]],
     op_type: str,
-<<<<<<< HEAD
-    inputs: Sequence[Any],
-=======
     inputs: Tuple[Any],
->>>>>>> ba53e9ba
 ) -> Callable:
     """Function dispatch. Looks at the types of `inputs` and finds the appropriate
     implementation function in `semantics`.
@@ -162,11 +130,7 @@
     # TODO do binary search?
     for (signature, implementation) in implementations:
         if _abstractable_types(input_types, signature):
-<<<<<<< HEAD
-            return implementation
-=======
             return signature, implementation
->>>>>>> ba53e9ba
 
     raise ValueError(f"Could not dispatch {op_type} with input types {input_types}")
 
@@ -281,10 +245,10 @@
                 inputs = tuple(state.env[v] for v in op.inputs)
 
                 # Execute this op's semantics on the state
-<<<<<<< HEAD
-                implementation = dispatch(self.semantics, op.op_type, inputs)
-                # TODO abstract inputs as necessary
-                outputs = implementation(op, *inputs)
+                signature, implementation = dispatch(self.semantics, op.op_type, inputs)
+                # Abstract inputs if necessary
+                abstracted_inputs = abstract_values(inputs, signature)
+                outputs = implementation(op, *abstracted_inputs)
 
                 # Put the outputs back into the state's environment
                 if not isinstance(outputs, tuple):
@@ -293,34 +257,13 @@
                 assert len(outputs) == len(op.outputs)
                 for x, val in zip(op.outputs, outputs):
                     state.env[x] = val
-=======
-                signature, implementation = dispatch(self.semantics, op.op_type, inputs)
-                # Abstract inputs if necessary
-                abstracted_inputs = abstract_values(inputs, signature)
-                outputs = implementation(op, *abstracted_inputs)
->>>>>>> ba53e9ba
-
-                # Put the outputs back into the state's environment
-                if not isinstance(outputs, tuple):
-                    assert len(op.outputs) == 1
-                    outputs = (outputs,)
-                assert len(outputs) == len(op.outputs)
-                for x, val in zip(op.outputs, outputs):
-                    state.env[x] = val
 
         return state
 
-<<<<<<< HEAD
+
 _semantics = {}
 update_semantics_with_register(_semantics, TypePropRegister)
 update_semantics_with_register(_semantics, wrap_concrete_register(NumPyRegister))
-=======
-
-_semantics = {}
-update_semantics_with_register(_semantics, TypePropRegister)
-update_semantics_with_register(_semantics, wrap_concrete_register(NumPyRegister))
-update_semantics_with_register(_semantics, wrap_concrete_register(TorchRegister))
 update_semantics_with_register(_semantics, MixedRegister)
 update_semantics_with_register(_semantics, CommunicationRegister)
->>>>>>> ba53e9ba
 interpreter = AbstractInterpreter(AbstractState, _semantics)