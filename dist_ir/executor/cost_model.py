--- conflicted
+++ resolved
@@ -126,7 +126,6 @@
             ("Select", (TupleType,)): self._select_cost_fn,
             ("Send", (Tensor,)): self._send_cost_fn,
             ("Send", (type(Int64()),)): lambda op, x: {},
-<<<<<<< HEAD
             ("SGDOptimizer", tuple(Tensor for i in range(16))): self._sgd_cost_fn,
             ("SGDOptimizer", tuple(Tensor for i in range(32))): self._sgd_cost_fn,
             ("SGDOptimizer", tuple(Tensor for i in range(64))): self._sgd_cost_fn,
@@ -139,11 +138,9 @@
             ("SGDOptimizer", tuple(Tensor for i in range(8192))): self._sgd_cost_fn,
             ("SGDOptimizer", tuple(Tensor for i in range(16384))): self._sgd_cost_fn,
             ("SGDOptimizer", tuple(Tensor for i in range(32768))): self._sgd_cost_fn,
-=======
             ("Split", (Tensor,)): self._split_cost_fn,
             ("SplitUniform", (Tensor,)): self._split_cost_fn,
             ("SplitUniformToTupleType", (Tensor,)): self._split_cost_fn,
->>>>>>> 0bc331fd
             ("Shape", (Tensor,)): self._shape_cost_fn,
             ("Slice", (Tensor, Tensor, Tensor, Tensor)): self._slice_cost_fn,
             (
