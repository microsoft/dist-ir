--- conflicted
+++ resolved
@@ -601,41 +601,15 @@
     return d_logit
 
 
-<<<<<<< HEAD
 def split_uniform(op, x):
     dim = op.attributes["axis"]
     if op.op_type == "SplitUniform" or op.op_type == "SplitUniformToTupleType":
-=======
-# NOTE: This is the DistIR version of Split
-# TODO: Merge split and split_v2
-def split(op, x):
-    dim = op.attributes["axis"]
-    if op.op_type == "Split" or op.op_type == "SplitDistIR":
->>>>>>> 739bdaad
         num_splits = op.attributes["num_splits"]
     elif op.op_type == "MPIScatter" or op.op_type == "MPIScatterToTupleType":
         num_splits = len(op.attributes["devices"])
     else:
         raise NotImplementedError(op.op_type)
-
-    try:
-        return tuple(y for y in np.split(x, num_splits, axis=dim))
-    except Exception as e:
-        import pdb
-
-        pdb.set_trace()
-
-
-# NOTE: This is the ONNX version of Split
-def split_v2(op, x):
-    split = op.attributes["split"]
-    sections = []
-    n = 0
-    for s in split[:-1]:
-        sections.append(n + s)
-        n += s
-    axis = op.attributes["axis"]
-    return np.split(x, sections, axis=axis)
+    return tuple(y for y in np.split(x, num_splits, axis=dim))
 
 
 def split(op, x):
@@ -684,12 +658,6 @@
     ("Cast", (np.int64,)): cast,
     ("Cast", (np.float64,)): cast,
     ("Concat", (tuple,)): concat,
-<<<<<<< HEAD
-    ("Concat", (np.ndarray, np.ndarray)): concat,
-    ("Concat", (np.ndarray, np.ndarray, np.ndarray)): concat,
-    ("Concat", (np.ndarray, np.ndarray, np.ndarray, np.ndarray)): concat,
-    ("Concat", (np.ndarray, np.ndarray, np.ndarray, np.ndarray, np.ndarray)): concat,
-=======
     ("Concat", (np.int64, np.int64)): lambda op, *xs: np.array(xs),
     ("Concat", (np.int64, np.int64, np.int64)): lambda op, *xs: np.array(xs),
     ("Concat", tuple(np.ndarray for _ in range(2))): concat,
@@ -712,7 +680,6 @@
     ("Concat", tuple(np.ndarray for _ in range(3 * 64))): concat,
     ("Concat", tuple(np.ndarray for _ in range(3 * 128))): concat,
     ("Concat", tuple(np.ndarray for _ in range(3 * 256))): concat,
->>>>>>> 739bdaad
     ("Constant", ()): constant,
     ("ConstantOfShape", (np.ndarray,)): constant_of_shape,
     ("Div", (np.ndarray, np.ndarray)): div,
@@ -822,23 +789,15 @@
     ("ReluGrad", (np.ndarray, np.ndarray)): relu_grad,
     ("Reshape", (np.ndarray, np.ndarray)): reshape,
     ("Select", (tuple,)): select,
-<<<<<<< HEAD
-=======
     ("Select", (np.ndarray,)): select,
->>>>>>> 739bdaad
     ("Send", (np.int64,)): identity,
     ("Send", (np.ndarray,)): identity,
     ("Shape", (np.ndarray,)): shape,
     ("Slice", (np.ndarray, np.ndarray, np.ndarray, np.ndarray)): slice_conc,
     ("Slice", (np.ndarray, np.ndarray, np.ndarray, np.ndarray, np.int64)): slice_conc,
-<<<<<<< HEAD
     ("SplitUniform", (np.ndarray,)): split_uniform,
     ("SplitUniformToTupleType", (np.ndarray,)): split_uniform,
     ("Split", (np.ndarray,)): split,
-=======
-    ("SplitDistIR", (np.ndarray,)): split,
-    ("Split", (np.ndarray,)): split_v2,
->>>>>>> 739bdaad
     ("Softmax", (np.ndarray,)): softmax,
     ("SoftmaxCrossEntropyLoss", (np.ndarray, np.ndarray)): softmax_cross_entropy_loss,
     (
