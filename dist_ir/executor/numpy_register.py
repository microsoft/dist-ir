--- conflicted
+++ resolved
@@ -714,9 +714,6 @@
     ("Reshape", (np.ndarray, np.ndarray)): reshape,
     ("Select", (tuple,)): select,
     ("Select", (np.ndarray,)): select,
-<<<<<<< HEAD
-    ("Send", (np.int64,)): identity,
-    ("Send", (np.ndarray,)): identity,
     ("SGDOptimizer", tuple(np.ndarray for i in range(16))): sgd,
     ("SGDOptimizer", tuple(np.ndarray for i in range(32))): sgd,
     ("SGDOptimizer", tuple(np.ndarray for i in range(64))): sgd,
@@ -729,8 +726,6 @@
     ("SGDOptimizer", tuple(np.ndarray for i in range(8192))): sgd,
     ("SGDOptimizer", tuple(np.ndarray for i in range(16384))): sgd,
     ("SGDOptimizer", tuple(np.ndarray for i in range(32768))): sgd,
-=======
->>>>>>> 51620ef8
     ("Shape", (np.ndarray,)): shape,
     ("Slice", (np.ndarray, np.ndarray, np.ndarray, np.ndarray)): slice_conc,
     ("Slice", (np.ndarray, np.ndarray, np.ndarray, np.ndarray, np.int64)): slice_conc,
