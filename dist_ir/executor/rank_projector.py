--- conflicted
+++ resolved
@@ -59,23 +59,9 @@
 
 
 def _constant_projector(op: Op, state: ProjectorState):
-<<<<<<< HEAD
-    # Only add the Constant ops to devices which use the constants.
-    assert len(op.outputs) == 1
-    output = op.outputs[0]
-    input_devices = set()
-    consumers = state.function.consumers[output]
-    for consumer in consumers:
-        consumer_input_devices = set(_get_input_devices(consumer))
-        assert None not in consumer_input_devices
-        input_devices.update(consumer_input_devices)
-    for input_device in input_devices:
-        state.per_rank_fns[input_device].ops.append(op)
-=======
     assert len(op.outputs) == 1
     device = op.attributes["device"]
     state.per_rank_fns[device].ops.append(op)
->>>>>>> 739bdaad
 
 
 def _gather_projector(op: Op, state: ProjectorState):
