from collections import defaultdict
from typing import Any, Dict, Sequence, Set, Tuple

from ..ir import Function, FunctionMaker, Device, Op
from ..ir.type import Type, Float32, Float64, Int64, Tensor, abstract_values
from .absint import (
    AbstractState,
    dispatch,
    interpreter,
    update_semantics_with_register,
)
from .concrete_value import ConcreteValue

# TODO merge this with torch backend -- it breaks semantics to have P2P send/recv


# TODO should projectors just get the function instead of full state?


class ProjectorState(AbstractState):
    """The Abstract Interpreter state for projection. It keeps a mapping from
    Devices to per-rank Functions, and a set of Device groups that perform
    collective communication.
    """

    def __init__(self, function: Function, inputs: Sequence[Any]):
        AbstractState.__init__(self, function, inputs)
        self.per_rank_fns: Dict[Device, FunctionMaker] = defaultdict(FunctionMaker)
        self.groups: Set[Tuple[Device]] = set()


def _get_devices(inputs: Tuple[Any]):
    return list(set(x.device for x in inputs if x.device is not None))


def _make_group(devices):
    """Return a hashable representation of a group of devices. This is needed by
    the backend, which maps them to process groups for communication primitives.
    """
    return tuple(sorted(set(devices)))


# Projector functions:
# Each function takes (op, state, inputs, outputs) and adds the projected version
# of the op to the appropriate per-rank functions. The inputs and outputs arguments
# are the mixed (abstract/concrete) values from the interpreter run used to
# figure out device placements and required shapes (e.g. _send_projector
# needs to know the shape of the sent tensor).


def _collective_projector(op: Op, state: ProjectorState, inputs, outputs):
    """Projects a collective op over D devices that has D inputs and D outputs,
    one on each device."""
<<<<<<< HEAD
    assert len(op.inputs) == len(op.outputs)
    group = _make_group(v.type.device for v in tuple(op.inputs) + tuple(op.outputs))
=======
    assert len(inputs) == len(outputs)
    for in_v, out_v in zip(inputs, outputs):
        assert in_v.device == out_v.device
    group = _make_group(v.device for v in inputs + outputs)
>>>>>>> 7b63d54f
    attributes = {
        **(op.attributes if op.attributes is not None else {}),
        "group": group,
    }
    for in_, in_v, out_v in zip(inputs, op.inputs, op.outputs):
        d = in_.device

        new_op = Op(
            op.op_type,
            inputs=(in_v,),
            output_values=(out_v,),
            attributes=attributes,
        )
        state.per_rank_fns[d].ops.append(new_op)


def _constant_projector(op: Op, state: ProjectorState, inputs, outputs):
    assert len(op.outputs) == 1
    device = op.attributes["device"]
    state.per_rank_fns[device].ops.append(op)


def _gather_projector(op: Op, state: ProjectorState, inputs, outputs):
    devices = set(v.device for v in inputs)
    assert len(op.inputs) == len(devices)
    assert len(op.outputs) == 1 and outputs[0].device in devices
    attributes = {
        **(op.attributes if op.attributes is not None else {}),
        "group": _make_group(devices),
    }
    for in_, in_v in zip(inputs, op.inputs):
        d = in_.device
        new_op = Op(
            op.op_type,
            inputs=(in_v,),
            output_values=op.outputs,  # TODO only on dst device!
            attributes=attributes,
        )
        state.per_rank_fns[d].ops.append(new_op)


def _identity_projector(op: Op, state: ProjectorState, inputs, outputs):
    """Projects op unchanged to its device's per-rank program.
    The inputs of op must all be on a single device.
    """
    devices = _get_devices(inputs)
    if (
        len(devices) > 1
        or len(devices) == 0
        or devices[0] is None
        # and not only_constant_inputs
    ):
        raise ValueError(f"Op {op} has input devices {devices}")
    else:
        state.per_rank_fns[devices[0]].ops.append(op)


def _send_projector(op: Op, state: ProjectorState, inputs, outputs):
    inp = inputs[0]
    from_d = inp.device
    to_d = op.attributes["device"]
    assert from_d != to_d
    group = _make_group((from_d, to_d))
    if not isinstance(inp, Tensor) and not isinstance(inp, ConcreteValue):
        # Input could be a primitive type
        output_shape = tuple()
        output_type = inp
    else:
        if isinstance(inp, ConcreteValue):
            inp = abstract_values((inp,), (Tensor,))[0]
        output_shape = inp.shape
        output_type = inp.dtype
    state.per_rank_fns[from_d].ops.append(
        Op(
            "SendP2P",
            inputs=op.inputs,
            attributes={"to_d": to_d, "group": group},
        )
    )
    state.per_rank_fns[to_d].ops.append(
        Op(
            "RecvP2P",
            output_values=(op.outputs[0],),
            attributes={
                "shape": output_shape,
                "from_d": from_d,
                "group": group,
                "dtype": output_type,
            },
        )
    )


<<<<<<< HEAD
ProjectorRegister = {
    ("Add", (Tensor, Tensor)): _identity_projector,
    ("Add", (Tensor, Float32)): _identity_projector,
    ("Cast", (Tensor,)): _identity_projector,
    ("Cast", (Int64,)): _identity_projector,
    ("Cast", (Float64,)): _identity_projector,
    ("Concat", (Tensor, Tensor)): _identity_projector,
    ("Concat", (Tensor, Tensor, Tensor)): _identity_projector,
    ("Concat", (Tensor, Tensor, Tensor, Tensor)): _identity_projector,
    ("Constant", ()): _constant_projector,
    ("ConstantOfShape", (Tensor,)): _identity_projector,
    ("Div", (Tensor, Tensor)): _identity_projector,
    ("Div", (Tensor, Float32)): _identity_projector,
    ("Div", (Int64, Int64)): _identity_projector,
    ("Identity", (Tensor,)): _identity_projector,
    ("Gather", (Tensor, Tensor)): _identity_projector,
    ("Gather", (Tensor, Int64)): _identity_projector,
    ("Gemm", (Tensor, Tensor, Tensor)): _identity_projector,
    ("Loss", (Tensor, Tensor)): _identity_projector,
    ("LossGrad", (Tensor, Tensor)): _identity_projector,
    ("MatMul", (Tensor, Tensor)): _identity_projector,
    ("MatMulGrad", (Tensor, Tensor, Tensor)): _identity_projector,
    ("MPIAllgather", (Tensor,) * 2): _collective_projector,
    ("MPIAllgather", (Tensor,) * 4): _collective_projector,
    ("MPIAllgather", (Tensor,) * 8): _collective_projector,
    ("MPIAllgather", (Tensor,) * 16): _collective_projector,
    ("MPIAllreduce", (Tensor,) * 2): _collective_projector,
    ("MPIAllreduce", (Tensor,) * 4): _collective_projector,
    ("MPIAllreduce", (Tensor,) * 8): _collective_projector,
    ("MPIAllreduce", (Tensor,) * 16): _collective_projector,
    ("MPIGather", (Tensor,) * 2): _gather_projector,
    ("Mul", (Tensor, Tensor)): _identity_projector,
    ("Mul", (Tensor, Float32)): _identity_projector,
    ("Mul", (Int64, Int64)): _identity_projector,
    ("NonZero", (Tensor,)): _identity_projector,
    ("Pow", (Tensor, Float32)): _identity_projector,
    ("ReduceMean", (Tensor,)): _identity_projector,
    ("Relu", (Tensor,)): _identity_projector,
    ("ReluGrad", (Tensor, Tensor)): _identity_projector,
    ("Reshape", (Tensor, Tensor)): _identity_projector,
    ("Shape", (Tensor,)): _identity_projector,
    ("Send", (Tensor,)): _send_projector,
    ("Send", (Int64,)): _send_projector,
    ("SGDOptimizer", (tuple(Tensor for i in range(16)))): _identity_projector,
    ("SGDOptimizer", (tuple(Tensor for i in range(32)))): _identity_projector,
    ("SGDOptimizer", (tuple(Tensor for i in range(64)))): _identity_projector,
    ("SGDOptimizer", (tuple(Tensor for i in range(128)))): _identity_projector,
    ("SGDOptimizer", (tuple(Tensor for i in range(256)))): _identity_projector,
    ("SGDOptimizer", (tuple(Tensor for i in range(512)))): _identity_projector,
    ("SGDOptimizer", (tuple(Tensor for i in range(1024)))): _identity_projector,
    ("SGDOptimizer", (tuple(Tensor for i in range(2048)))): _identity_projector,
    ("SGDOptimizer", (tuple(Tensor for i in range(4096)))): _identity_projector,
    ("SGDOptimizer", (tuple(Tensor for i in range(8192)))): _identity_projector,
    ("SGDOptimizer", (tuple(Tensor for i in range(16384)))): _identity_projector,
    ("SGDOptimizer", (tuple(Tensor for i in range(32768)))): _identity_projector,
    ("Slice", (Tensor, Tensor, Tensor, Tensor, Int64)): _identity_projector,
    ("Softmax", (Tensor,)): _identity_projector,
    ("Split", (Tensor,)): _identity_projector,
    ("Squeeze", (Tensor,)): _identity_projector,
    ("Sqrt", (Tensor,)): _identity_projector,
    ("Sub", (Tensor, Tensor)): _identity_projector,
    ("Sub", (Int64, Int64)): _identity_projector,
    ("Sub", (Float32, Tensor)): _identity_projector,
    ("Tanh", (Tensor,)): _identity_projector,
    ("Transpose", (Tensor,)): _identity_projector,
    ("Unsqueeze", (Tensor,)): _identity_projector,
    ("Unsqueeze", (Int64,)): _identity_projector,
=======
_ProjectorRegister = {
    "Add": _identity_projector,
    "Cast": _identity_projector,
    "Concat": _identity_projector,
    "Constant": _constant_projector,
    "ConstantOfShape": _identity_projector,
    "Div": _identity_projector,
    "Identity": _identity_projector,
    "Gather": _identity_projector,
    "Gemm": _identity_projector,
    "Loss": _identity_projector,
    "LossGrad": _identity_projector,
    "MatMul": _identity_projector,
    "MatMulGrad": _identity_projector,
    "MPIAllgather": _collective_projector,
    "MPIAllreduce": _collective_projector,
    "MPIGather": _gather_projector,
    "Mul": _identity_projector,
    "NonZero": _identity_projector,
    "Pow": _identity_projector,
    "ReduceMean": _identity_projector,
    "Relu": _identity_projector,
    "ReluGrad": _identity_projector,
    "Reshape": _identity_projector,
    "Shape": _identity_projector,
    "Send": _send_projector,
    "SGDOptimizer": _identity_projector,
    "Slice": _identity_projector,
    "Softmax": _identity_projector,
    "Split": _identity_projector,
    "Squeeze": _identity_projector,
    "Sqrt": _identity_projector,
    "Sub": _identity_projector,
    "Tanh": _identity_projector,
    "Transpose": _identity_projector,
    "Unsqueeze": _identity_projector,
>>>>>>> 7b63d54f
}


def project(
    fn: Function, input_types: Sequence[Type]
) -> Tuple[Dict[Device, Function], Set[Tuple[Device]]]:
    """Project `fn` to per-rank functions. Uses `input_types` (abstract
    interpreter values, can be abstract or concrete) to infer the devices each
    op executes on.

    Returns a mapping from Devices to per-rank Functions, and a set of Device
    groups that perform collective communications in `fn`.
    """
    state = ProjectorState(fn, input_types)

    devices = sorted(set(typ.device for typ in input_types))
    for d in devices:
        state.per_rank_fns[d] = FunctionMaker(name=fn.name)

    # Project fn's inputs to each per-rank fn:
    for v, typ in zip(fn.inputs, input_types):
        state.per_rank_fns[typ.device].inputs.append(v)

    # First, interpret the function on input_types to get device/shape info
    state = interpreter.interpret(fn, input_types, state)

    # Then, run each op's projector function
    for op in fn.ops:
        # Find the op's inputs & outputs in state's environment
        inputs = tuple(state.env[v] for v in op.inputs)
        outputs = tuple(state.env[v] for v in op.outputs)

        # Dispatch to find projector function for op
        projector = _ProjectorRegister[op.op_type]
        # Project op and add to appropriate per-rank function
        projector(op, state, inputs, outputs)

        # If op involves more than one device, create a group
        devices = [v.device for v in outputs] + [v.device for v in inputs]
        group = _make_group(devices)
        if len(group) > 1:
            state.groups.add(group)

    result_fns = {}
    for d, per_rank_fn in state.per_rank_fns.items():
        result_fns[d] = per_rank_fn.finalize()

    return result_fns, state.groups<|MERGE_RESOLUTION|>--- conflicted
+++ resolved
@@ -51,15 +51,10 @@
 def _collective_projector(op: Op, state: ProjectorState, inputs, outputs):
     """Projects a collective op over D devices that has D inputs and D outputs,
     one on each device."""
-<<<<<<< HEAD
-    assert len(op.inputs) == len(op.outputs)
-    group = _make_group(v.type.device for v in tuple(op.inputs) + tuple(op.outputs))
-=======
     assert len(inputs) == len(outputs)
     for in_v, out_v in zip(inputs, outputs):
         assert in_v.device == out_v.device
     group = _make_group(v.device for v in inputs + outputs)
->>>>>>> 7b63d54f
     attributes = {
         **(op.attributes if op.attributes is not None else {}),
         "group": group,
@@ -153,75 +148,6 @@
     )
 
 
-<<<<<<< HEAD
-ProjectorRegister = {
-    ("Add", (Tensor, Tensor)): _identity_projector,
-    ("Add", (Tensor, Float32)): _identity_projector,
-    ("Cast", (Tensor,)): _identity_projector,
-    ("Cast", (Int64,)): _identity_projector,
-    ("Cast", (Float64,)): _identity_projector,
-    ("Concat", (Tensor, Tensor)): _identity_projector,
-    ("Concat", (Tensor, Tensor, Tensor)): _identity_projector,
-    ("Concat", (Tensor, Tensor, Tensor, Tensor)): _identity_projector,
-    ("Constant", ()): _constant_projector,
-    ("ConstantOfShape", (Tensor,)): _identity_projector,
-    ("Div", (Tensor, Tensor)): _identity_projector,
-    ("Div", (Tensor, Float32)): _identity_projector,
-    ("Div", (Int64, Int64)): _identity_projector,
-    ("Identity", (Tensor,)): _identity_projector,
-    ("Gather", (Tensor, Tensor)): _identity_projector,
-    ("Gather", (Tensor, Int64)): _identity_projector,
-    ("Gemm", (Tensor, Tensor, Tensor)): _identity_projector,
-    ("Loss", (Tensor, Tensor)): _identity_projector,
-    ("LossGrad", (Tensor, Tensor)): _identity_projector,
-    ("MatMul", (Tensor, Tensor)): _identity_projector,
-    ("MatMulGrad", (Tensor, Tensor, Tensor)): _identity_projector,
-    ("MPIAllgather", (Tensor,) * 2): _collective_projector,
-    ("MPIAllgather", (Tensor,) * 4): _collective_projector,
-    ("MPIAllgather", (Tensor,) * 8): _collective_projector,
-    ("MPIAllgather", (Tensor,) * 16): _collective_projector,
-    ("MPIAllreduce", (Tensor,) * 2): _collective_projector,
-    ("MPIAllreduce", (Tensor,) * 4): _collective_projector,
-    ("MPIAllreduce", (Tensor,) * 8): _collective_projector,
-    ("MPIAllreduce", (Tensor,) * 16): _collective_projector,
-    ("MPIGather", (Tensor,) * 2): _gather_projector,
-    ("Mul", (Tensor, Tensor)): _identity_projector,
-    ("Mul", (Tensor, Float32)): _identity_projector,
-    ("Mul", (Int64, Int64)): _identity_projector,
-    ("NonZero", (Tensor,)): _identity_projector,
-    ("Pow", (Tensor, Float32)): _identity_projector,
-    ("ReduceMean", (Tensor,)): _identity_projector,
-    ("Relu", (Tensor,)): _identity_projector,
-    ("ReluGrad", (Tensor, Tensor)): _identity_projector,
-    ("Reshape", (Tensor, Tensor)): _identity_projector,
-    ("Shape", (Tensor,)): _identity_projector,
-    ("Send", (Tensor,)): _send_projector,
-    ("Send", (Int64,)): _send_projector,
-    ("SGDOptimizer", (tuple(Tensor for i in range(16)))): _identity_projector,
-    ("SGDOptimizer", (tuple(Tensor for i in range(32)))): _identity_projector,
-    ("SGDOptimizer", (tuple(Tensor for i in range(64)))): _identity_projector,
-    ("SGDOptimizer", (tuple(Tensor for i in range(128)))): _identity_projector,
-    ("SGDOptimizer", (tuple(Tensor for i in range(256)))): _identity_projector,
-    ("SGDOptimizer", (tuple(Tensor for i in range(512)))): _identity_projector,
-    ("SGDOptimizer", (tuple(Tensor for i in range(1024)))): _identity_projector,
-    ("SGDOptimizer", (tuple(Tensor for i in range(2048)))): _identity_projector,
-    ("SGDOptimizer", (tuple(Tensor for i in range(4096)))): _identity_projector,
-    ("SGDOptimizer", (tuple(Tensor for i in range(8192)))): _identity_projector,
-    ("SGDOptimizer", (tuple(Tensor for i in range(16384)))): _identity_projector,
-    ("SGDOptimizer", (tuple(Tensor for i in range(32768)))): _identity_projector,
-    ("Slice", (Tensor, Tensor, Tensor, Tensor, Int64)): _identity_projector,
-    ("Softmax", (Tensor,)): _identity_projector,
-    ("Split", (Tensor,)): _identity_projector,
-    ("Squeeze", (Tensor,)): _identity_projector,
-    ("Sqrt", (Tensor,)): _identity_projector,
-    ("Sub", (Tensor, Tensor)): _identity_projector,
-    ("Sub", (Int64, Int64)): _identity_projector,
-    ("Sub", (Float32, Tensor)): _identity_projector,
-    ("Tanh", (Tensor,)): _identity_projector,
-    ("Transpose", (Tensor,)): _identity_projector,
-    ("Unsqueeze", (Tensor,)): _identity_projector,
-    ("Unsqueeze", (Int64,)): _identity_projector,
-=======
 _ProjectorRegister = {
     "Add": _identity_projector,
     "Cast": _identity_projector,
@@ -258,7 +184,6 @@
     "Tanh": _identity_projector,
     "Transpose": _identity_projector,
     "Unsqueeze": _identity_projector,
->>>>>>> 7b63d54f
 }
 
 
