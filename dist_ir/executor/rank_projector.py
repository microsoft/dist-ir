from collections import defaultdict
from typing import Any, Dict, Sequence, Set, Tuple

from ..ir import Function, FunctionMaker, Device, Op
<<<<<<< HEAD
from ..ir.type import Type, Float32, Float64, Int64, Tensor
=======
from ..ir.type import Type, Float32, Float64, Int64, Tensor, abstract_values
>>>>>>> ba53e9ba
from .absint import (
    AbstractState,
    dispatch,
    interpreter,
    update_semantics_with_register,
)
<<<<<<< HEAD

=======
from .concrete_value import ConcreteValue
>>>>>>> ba53e9ba

# TODO merge this with torch backend -- it breaks semantics to have P2P send/recv


# TODO should projectors just get the function instead of full state?


class ProjectorState(AbstractState):
    """The Abstract Interpreter state for projection. It keeps a mapping from
    Devices to per-rank Functions, and a set of Device groups that perform
    collective communication.
    """

    def __init__(self, function: Function, inputs: Sequence[Any]):
        AbstractState.__init__(self, function, inputs)
        self.per_rank_fns: Dict[Device, FunctionMaker] = defaultdict(FunctionMaker)
        self.groups: Set[Tuple[Device]] = set()


def _get_devices(inputs: Tuple[Any]):
    return list(set(x.device for x in inputs if x.device is not None))


def _make_group(devices):
    """Return a hashable representation of a group of devices. This is needed by
    the backend, which maps them to process groups for communication primitives.
    """
    return tuple(sorted(set(devices)))


# Projector functions:
# Each function takes (op, state, inputs, outputs) and adds the projected version
# of the op to the appropriate per-rank functions. The inputs and outputs arguments
# are the mixed (abstract/concrete) values from the interpreter run used to
# figure out device placements and required shapes (e.g. _send_projector
# needs to know the shape of the sent tensor).


def _collective_projector(op: Op, state: ProjectorState, inputs, outputs):
    """Projects a collective op over D devices that has D inputs and D outputs,
    one on each device."""
    assert len(inputs) == len(outputs)
    for in_v, out_v in zip(inputs, outputs):
        assert in_v.device == out_v.device
    group = _make_group(v.device for v in inputs + outputs)
    attributes = {
        **(op.attributes if op.attributes is not None else {}),
        "group": group,
    }
    for in_, in_v, out_v in zip(inputs, op.inputs, op.outputs):
        d = in_.device

        new_op = Op(
            op.op_type,
            inputs=(in_v,),
            output_values=(out_v,),
            attributes=attributes,
        )
        state.per_rank_fns[d].ops.append(new_op)


def _constant_projector(op: Op, state: ProjectorState, inputs, outputs):
    assert len(op.outputs) == 1
    device = op.attributes["device"]
    state.per_rank_fns[device].ops.append(op)


def _gather_projector(op: Op, state: ProjectorState, inputs, outputs):
    devices = set(v.device for v in inputs)
    assert len(op.inputs) == len(devices)
    assert len(op.outputs) == 1 and outputs[0].device in devices
    attributes = {
        **(op.attributes if op.attributes is not None else {}),
        "group": _make_group(devices),
    }
    for in_, in_v in zip(inputs, op.inputs):
        d = in_.device
        new_op = Op(
            op.op_type,
            inputs=(in_v,),
            output_values=op.outputs,  # TODO only on dst device!
            attributes=attributes,
        )
        state.per_rank_fns[d].ops.append(new_op)


def _identity_projector(op: Op, state: ProjectorState, inputs, outputs):
    """Projects op unchanged to its device's per-rank program.
    The inputs of op must all be on a single device.
    """
    devices = _get_devices(inputs)
    if (
        len(devices) > 1
        or len(devices) == 0
        or devices[0] is None
        # and not only_constant_inputs
    ):
        raise ValueError(f"Op {op} has input devices {devices}")
    else:
        state.per_rank_fns[devices[0]].ops.append(op)


def _send_projector(op: Op, state: ProjectorState, inputs, outputs):
    inp = inputs[0]
    from_d = inp.device
    to_d = op.attributes["device"]
    assert from_d != to_d
    group = _make_group((from_d, to_d))
    if not isinstance(inp, Tensor) and not isinstance(inp, ConcreteValue):
        # Input could be a primitive type
        output_shape = tuple()
        output_type = inp
    else:
        if isinstance(inp, ConcreteValue):
            inp = abstract_values((inp,), (Tensor,))[0]
        output_shape = inp.shape
        output_type = inp.dtype
    state.per_rank_fns[from_d].ops.append(
        Op(
            "SendP2P",
            inputs=op.inputs,
            attributes={"to_d": to_d, "group": group},
        )
    )
    state.per_rank_fns[to_d].ops.append(
        Op(
            "RecvP2P",
            output_values=(op.outputs[0],),
            attributes={
                "shape": output_shape,
                "from_d": from_d,
                "group": group,
                "dtype": output_type,
            },
        )
    )


_ProjectorRegister = {
<<<<<<< HEAD
    ("Add", (Tensor, Tensor)): _identity_projector,
    ("Add", (Tensor, Float32)): _identity_projector,
    ("Cast", (Tensor,)): _identity_projector,
    ("Cast", (Int64,)): _identity_projector,
    ("Cast", (Float64,)): _identity_projector,
    ("Concat", (Tensor, Tensor)): _identity_projector,
    ("Concat", (Tensor, Tensor, Tensor)): _identity_projector,
    ("Concat", (Tensor, Tensor, Tensor, Tensor)): _identity_projector,
    ("Constant", ()): _constant_projector,
    ("ConstantOfShape", (Tensor,)): _identity_projector,
    ("Div", (Tensor, Tensor)): _identity_projector,
    ("Div", (Tensor, Float32)): _identity_projector,
    ("Div", (Int64, Int64)): _identity_projector,
    ("Identity", (Tensor,)): _identity_projector,
    ("Gather", (Tensor, Tensor)): _identity_projector,
    ("Gather", (Tensor, Int64)): _identity_projector,
    ("Gemm", (Tensor, Tensor, Tensor)): _identity_projector,
    ("Loss", (Tensor, Tensor)): _identity_projector,
    ("LossGrad", (Tensor, Tensor)): _identity_projector,
    ("MatMul", (Tensor, Tensor)): _identity_projector,
    ("MatMulGrad", (Tensor, Tensor, Tensor)): _identity_projector,
    ("MPIAllgather", (Tensor,) * 2): _collective_projector,
    ("MPIAllgather", (Tensor,) * 4): _collective_projector,
    ("MPIAllgather", (Tensor,) * 8): _collective_projector,
    ("MPIAllgather", (Tensor,) * 16): _collective_projector,
    ("MPIAllreduce", (Tensor,) * 2): _collective_projector,
    ("MPIAllreduce", (Tensor,) * 4): _collective_projector,
    ("MPIAllreduce", (Tensor,) * 8): _collective_projector,
    ("MPIAllreduce", (Tensor,) * 16): _collective_projector,
    ("MPIGather", (Tensor,) * 2): _gather_projector,
    ("Mul", (Tensor, Tensor)): _identity_projector,
    ("Mul", (Tensor, Float32)): _identity_projector,
    ("Mul", (Int64, Int64)): _identity_projector,
    ("NonZero", (Tensor,)): _identity_projector,
    ("Pow", (Tensor, Float32)): _identity_projector,
    ("ReduceMean", (Tensor,)): _identity_projector,
    ("Relu", (Tensor,)): _identity_projector,
    ("ReluGrad", (Tensor, Tensor)): _identity_projector,
    ("Reshape", (Tensor, Tensor)): _identity_projector,
    ("Shape", (Tensor,)): _identity_projector,
    ("Send", (Tensor,)): _send_projector,
    ("Send", (Int64,)): _send_projector,
    ("Slice", (Tensor, Tensor, Tensor, Tensor, Int64)): _identity_projector,
    ("Softmax", (Tensor,)): _identity_projector,
    ("Split", (Tensor,)): _identity_projector,
    ("Squeeze", (Tensor,)): _identity_projector,
    ("Sqrt", (Tensor,)): _identity_projector,
    ("Sub", (Tensor, Tensor)): _identity_projector,
    ("Sub", (Int64, Int64)): _identity_projector,
    ("Sub", (Float32, Tensor)): _identity_projector,
    ("Tanh", (Tensor,)): _identity_projector,
    ("Transpose", (Tensor,)): _identity_projector,
    ("Unsqueeze", (Tensor,)): _identity_projector,
    ("Unsqueeze", (Int64,)): _identity_projector,
}


# Make semantics of projector functions
_ProjectorSemantics = {}
update_semantics_with_register(_ProjectorSemantics, _ProjectorRegister)


=======
    "Add": _identity_projector,
    "Cast": _identity_projector,
    "Concat": _identity_projector,
    "Constant": _constant_projector,
    "ConstantOfShape": _identity_projector,
    "Div": _identity_projector,
    "Identity": _identity_projector,
    "Gather": _identity_projector,
    "Gemm": _identity_projector,
    "Loss": _identity_projector,
    "LossGrad": _identity_projector,
    "MatMul": _identity_projector,
    "MatMulGrad": _identity_projector,
    "MPIAllgather": _collective_projector,
    "MPIAllreduce": _collective_projector,
    "MPIGather": _gather_projector,
    "Mul": _identity_projector,
    "NonZero": _identity_projector,
    "Pow": _identity_projector,
    "ReduceMean": _identity_projector,
    "Relu": _identity_projector,
    "ReluGrad": _identity_projector,
    "Reshape": _identity_projector,
    "Shape": _identity_projector,
    "Send": _send_projector,
    "Slice": _identity_projector,
    "Softmax": _identity_projector,
    "Split": _identity_projector,
    "Squeeze": _identity_projector,
    "Sqrt": _identity_projector,
    "Sub": _identity_projector,
    "Tanh": _identity_projector,
    "Transpose": _identity_projector,
    "Unsqueeze": _identity_projector,
}


>>>>>>> ba53e9ba
def project(
    fn: Function, input_types: Sequence[Type]
) -> Tuple[Dict[Device, Function], Set[Tuple[Device]]]:
    """Project `fn` to per-rank functions. Uses `input_types` (abstract
    interpreter values, can be abstract or concrete) to infer the devices each
    op executes on.

    Returns a mapping from Devices to per-rank Functions, and a set of Device
    groups that perform collective communications in `fn`.
    """
    state = ProjectorState(fn, input_types)

    devices = sorted(set(typ.device for typ in input_types))
    for d in devices:
        state.per_rank_fns[d] = FunctionMaker(name=fn.name)

    # Project fn's inputs to each per-rank fn:
<<<<<<< HEAD
    for v in fn.inputs:
        state.per_rank_fns[v.type.device].inputs.append(v)

    # First, interpret the function on inputs to get all values
=======
    for v, typ in zip(fn.inputs, input_types):
        state.per_rank_fns[typ.device].inputs.append(v)

    # First, interpret the function on input_types to get device/shape info
>>>>>>> ba53e9ba
    state = interpreter.interpret(fn, input_types, state)

    # Then, run each op's projector function
    for op in fn.ops:
        # Find the op's inputs & outputs in state's environment
        inputs = tuple(state.env[v] for v in op.inputs)
        outputs = tuple(state.env[v] for v in op.outputs)

        # Dispatch to find projector function for op
<<<<<<< HEAD
        projector = dispatch(_ProjectorSemantics, op.op_type, inputs)
        # Project op and add to appropriate per-rank function
        projector(op, state)

        # If op involves more than one device, create a group
        devices = [v.device for v in outputs] + [v.type.device for v in op.inputs]
=======
        projector = _ProjectorRegister[op.op_type]
        # Project op and add to appropriate per-rank function
        projector(op, state, inputs, outputs)

        # If op involves more than one device, create a group
        devices = [v.device for v in outputs] + [v.device for v in inputs]
>>>>>>> ba53e9ba
        group = _make_group(devices)
        if len(group) > 1:
            state.groups.add(group)

    result_fns = {}
    for d, per_rank_fn in state.per_rank_fns.items():
        result_fns[d] = per_rank_fn.finalize()

    return result_fns, state.groups<|MERGE_RESOLUTION|>--- conflicted
+++ resolved
@@ -2,22 +2,14 @@
 from typing import Any, Dict, Sequence, Set, Tuple
 
 from ..ir import Function, FunctionMaker, Device, Op
-<<<<<<< HEAD
-from ..ir.type import Type, Float32, Float64, Int64, Tensor
-=======
 from ..ir.type import Type, Float32, Float64, Int64, Tensor, abstract_values
->>>>>>> ba53e9ba
 from .absint import (
     AbstractState,
     dispatch,
     interpreter,
     update_semantics_with_register,
 )
-<<<<<<< HEAD
-
-=======
 from .concrete_value import ConcreteValue
->>>>>>> ba53e9ba
 
 # TODO merge this with torch backend -- it breaks semantics to have P2P send/recv
 
@@ -157,70 +149,6 @@
 
 
 _ProjectorRegister = {
-<<<<<<< HEAD
-    ("Add", (Tensor, Tensor)): _identity_projector,
-    ("Add", (Tensor, Float32)): _identity_projector,
-    ("Cast", (Tensor,)): _identity_projector,
-    ("Cast", (Int64,)): _identity_projector,
-    ("Cast", (Float64,)): _identity_projector,
-    ("Concat", (Tensor, Tensor)): _identity_projector,
-    ("Concat", (Tensor, Tensor, Tensor)): _identity_projector,
-    ("Concat", (Tensor, Tensor, Tensor, Tensor)): _identity_projector,
-    ("Constant", ()): _constant_projector,
-    ("ConstantOfShape", (Tensor,)): _identity_projector,
-    ("Div", (Tensor, Tensor)): _identity_projector,
-    ("Div", (Tensor, Float32)): _identity_projector,
-    ("Div", (Int64, Int64)): _identity_projector,
-    ("Identity", (Tensor,)): _identity_projector,
-    ("Gather", (Tensor, Tensor)): _identity_projector,
-    ("Gather", (Tensor, Int64)): _identity_projector,
-    ("Gemm", (Tensor, Tensor, Tensor)): _identity_projector,
-    ("Loss", (Tensor, Tensor)): _identity_projector,
-    ("LossGrad", (Tensor, Tensor)): _identity_projector,
-    ("MatMul", (Tensor, Tensor)): _identity_projector,
-    ("MatMulGrad", (Tensor, Tensor, Tensor)): _identity_projector,
-    ("MPIAllgather", (Tensor,) * 2): _collective_projector,
-    ("MPIAllgather", (Tensor,) * 4): _collective_projector,
-    ("MPIAllgather", (Tensor,) * 8): _collective_projector,
-    ("MPIAllgather", (Tensor,) * 16): _collective_projector,
-    ("MPIAllreduce", (Tensor,) * 2): _collective_projector,
-    ("MPIAllreduce", (Tensor,) * 4): _collective_projector,
-    ("MPIAllreduce", (Tensor,) * 8): _collective_projector,
-    ("MPIAllreduce", (Tensor,) * 16): _collective_projector,
-    ("MPIGather", (Tensor,) * 2): _gather_projector,
-    ("Mul", (Tensor, Tensor)): _identity_projector,
-    ("Mul", (Tensor, Float32)): _identity_projector,
-    ("Mul", (Int64, Int64)): _identity_projector,
-    ("NonZero", (Tensor,)): _identity_projector,
-    ("Pow", (Tensor, Float32)): _identity_projector,
-    ("ReduceMean", (Tensor,)): _identity_projector,
-    ("Relu", (Tensor,)): _identity_projector,
-    ("ReluGrad", (Tensor, Tensor)): _identity_projector,
-    ("Reshape", (Tensor, Tensor)): _identity_projector,
-    ("Shape", (Tensor,)): _identity_projector,
-    ("Send", (Tensor,)): _send_projector,
-    ("Send", (Int64,)): _send_projector,
-    ("Slice", (Tensor, Tensor, Tensor, Tensor, Int64)): _identity_projector,
-    ("Softmax", (Tensor,)): _identity_projector,
-    ("Split", (Tensor,)): _identity_projector,
-    ("Squeeze", (Tensor,)): _identity_projector,
-    ("Sqrt", (Tensor,)): _identity_projector,
-    ("Sub", (Tensor, Tensor)): _identity_projector,
-    ("Sub", (Int64, Int64)): _identity_projector,
-    ("Sub", (Float32, Tensor)): _identity_projector,
-    ("Tanh", (Tensor,)): _identity_projector,
-    ("Transpose", (Tensor,)): _identity_projector,
-    ("Unsqueeze", (Tensor,)): _identity_projector,
-    ("Unsqueeze", (Int64,)): _identity_projector,
-}
-
-
-# Make semantics of projector functions
-_ProjectorSemantics = {}
-update_semantics_with_register(_ProjectorSemantics, _ProjectorRegister)
-
-
-=======
     "Add": _identity_projector,
     "Cast": _identity_projector,
     "Concat": _identity_projector,
@@ -258,7 +186,6 @@
 }
 
 
->>>>>>> ba53e9ba
 def project(
     fn: Function, input_types: Sequence[Type]
 ) -> Tuple[Dict[Device, Function], Set[Tuple[Device]]]:
@@ -276,17 +203,10 @@
         state.per_rank_fns[d] = FunctionMaker(name=fn.name)
 
     # Project fn's inputs to each per-rank fn:
-<<<<<<< HEAD
-    for v in fn.inputs:
-        state.per_rank_fns[v.type.device].inputs.append(v)
-
-    # First, interpret the function on inputs to get all values
-=======
     for v, typ in zip(fn.inputs, input_types):
         state.per_rank_fns[typ.device].inputs.append(v)
 
     # First, interpret the function on input_types to get device/shape info
->>>>>>> ba53e9ba
     state = interpreter.interpret(fn, input_types, state)
 
     # Then, run each op's projector function
@@ -296,21 +216,12 @@
         outputs = tuple(state.env[v] for v in op.outputs)
 
         # Dispatch to find projector function for op
-<<<<<<< HEAD
-        projector = dispatch(_ProjectorSemantics, op.op_type, inputs)
-        # Project op and add to appropriate per-rank function
-        projector(op, state)
-
-        # If op involves more than one device, create a group
-        devices = [v.device for v in outputs] + [v.type.device for v in op.inputs]
-=======
         projector = _ProjectorRegister[op.op_type]
         # Project op and add to appropriate per-rank function
         projector(op, state, inputs, outputs)
 
         # If op involves more than one device, create a group
         devices = [v.device for v in outputs] + [v.device for v in inputs]
->>>>>>> ba53e9ba
         group = _make_group(devices)
         if len(group) > 1:
             state.groups.add(group)
