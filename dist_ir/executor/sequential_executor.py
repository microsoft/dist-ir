--- conflicted
+++ resolved
@@ -1,18 +1,10 @@
 import numpy as np
-<<<<<<< HEAD
-from typing import Any, Dict, List, Sequence
+from typing import Any, Dict, List, Sequence, Tuple
 
 from .absint import AbstractInterpreter, convert_impls_to_semantics
 from .type_inference import TypePropRegister, _type_function
 from .backend_register import BackendRegister
 from .mixed_register import MixedImplementations
-=======
-from typing import Any, Dict, List, Sequence, Tuple
-
-from .absint import AbstractInterpreter, convert_impls_to_semantics
-from .type_inference import _type_function
-from .backend_register import BackendRegister
->>>>>>> 739bdaad
 from ..ir import Device, Function, Op, Value
 from ..ir.type import Int32, Int64, Float32, Float64, Tensor
 
@@ -142,11 +134,8 @@
                     Tensor(shape=value[0].shape, dtype=dtype, device=device_map[key][i])
                     for i in range(len(value))
                 )
-<<<<<<< HEAD
             elif isinstance(value, Tensor):
                 type_map[key] = value
-=======
->>>>>>> 739bdaad
             else:
                 raise ValueError(f"Found value {value} of type {type(value)}!")
 
