--- conflicted
+++ resolved
@@ -201,15 +201,11 @@
             if signature is None:
                 # Use default cost function if signature not in cost_functions
                 devices = _get_all_devices(inputs + outputs)
-<<<<<<< HEAD
                 costs = {device: device.kernel_launch_overhead for device in devices}
-=======
-                costs = {device: KERNEL_LAUNCH_OVERHEAD for device in devices}
             else:
                 # Abstract inputs if necessary
                 abstracted_inputs = abstract_values(inputs, signature)
                 costs = cost_function(op, *abstracted_inputs)
->>>>>>> 3c5e8287
 
             _simulate_op(state, op, costs, inputs, outputs)
         return state