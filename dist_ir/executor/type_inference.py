"""
This is the type propagation abstract domain for the abstract interpreter.
Interpreting a DistIR Function using this domain essentially results in type
propagation/inference for the function, assuming inputs are given appropriate
types (from the ir.type module). The resulting abstract state's environment
maps every Value to a type with shape and dtype information, given input types
or example inputs.

This module contains a register mapping ops to type propagation functions:
- This is a function foo(op, x1, x2, .., xN), where op is an N-ary Op, and x1 to
    xN are Types of the inputs.
- The function doesn't need to check the python types of the inputs
    (e.g. Tensor) as that is given in the register and is checked by the
    abstract interpreter, but it should check that inputs have the expected
    shapes/dtypes.
- The function should return the type of the output/a tuple of types of the
    outputs.
(When we say types we also mean shape and device information.)
"""

from collections.abc import Sequence
import numpy as np
from typing import Dict, List, Tuple

from ..ir import Device, Function, FunctionMaker, Op, Value
from ..ir.type import Bool, Float32, Int32, Int64, Type, Tensor, TupleType
from .absint import AbstractInterpreter, AbstractState


def _raise_type_error(op, *args):
    raise ValueError(f"Type error: op\n{op}\nwas given arguments\n{tuple(args)}")


# TODO update the below prop functions to be as robust as _allreduce_prop_fn


<<<<<<< HEAD
def _get_dist_ir_dtype_from_numpy_dtype(numpy_dtype):
    if numpy_dtype == np.int32:
        return Int32()
    elif numpy_dtype == np.int64:
        return Int64()
    elif numpy_dtype == np.float32:
        return Float32()
=======
def _get_dist_ir_dtype_from_numpy_dtype(numpy_dtype, device=None):
    if numpy_dtype == np.int32:
        return Int32(device=device)
    elif numpy_dtype == np.int64:
        return Int64(device=device)
    elif numpy_dtype == np.float32:
        return Float32(device=device)
>>>>>>> 739bdaad
    else:
        raise NotImplementedError(f"Unsupported numpy dtype {numpy_dtype}")


def _cast_prop_fn(op, x):
    proto_dtype = op.attributes["to"]
    dtype = {
        1: Float32(),
        6: Int32(),
        7: Int64(),
        9: Bool(),
    }[proto_dtype]
    return Tensor(dtype=dtype, shape=x.shape, device=x.device)


def _concat_prop_fn(op, x, y):
    if not (
        isinstance(x, Tensor)
        and isinstance(y, Tensor)
        and x.dtype == y.dtype
        and x.device == y.device
    ):
        _raise_type_error(op, x, y)
    dim = op.attributes["axis"]
    for i, (d0, d1) in enumerate(zip(x.shape, y.shape)):
        if i != dim and d0 != d1:
            _raise_type_error(op, x, y)
    output_shape = tuple(
        n + (y.shape[i] if i == dim else 0) for i, n in enumerate(x.shape)
    )
    return Tensor(dtype=x.dtype, shape=output_shape, device=x.device)


def _constant_prop_fn(op):
    if isinstance(op.attributes["value"], np.ndarray):
        return Tensor(
            shape=op.attributes["value"].shape,
<<<<<<< HEAD
            device=None,
            dtype=_get_dist_ir_dtype_from_numpy_dtype(op.attributes["value"].dtype),
        )
    else:
        return _get_dist_ir_dtype_from_numpy_dtype(op.attributes["value"].dtype)
=======
            device=op.attributes["device"],
            dtype=_get_dist_ir_dtype_from_numpy_dtype(op.attributes["value"].dtype),
        )
    else:
        return _get_dist_ir_dtype_from_numpy_dtype(
            op.attributes["value"].dtype, device=op.attributes["device"]
        )
>>>>>>> 739bdaad


def _constant_of_shape_prop_fn(op, x):
    # TODO: Fix so that x is a constant
    return Tensor(shape=x.shape, device=x.device, dtype=Int32())


def _dropout_prop_fn(op, x, y, z):
    # TODO
    return x


def _elementwise_tensor_op_prop_fn(op, x, y):
    if not (
        isinstance(x, Tensor)
        and isinstance(y, Tensor)
        and x.dtype == y.dtype
        and x.device == y.device
    ):
        _raise_type_error(op, x, y)
    # Handle broadcasting according to https://numpy.org/doc/stable/user/basics.broadcasting.html.
    shape = []
    for i in range(max(len(x.shape), len(y.shape))):
        x_idx = len(x.shape) - 1 - i
        y_idx = len(y.shape) - 1 - i
        if x_idx >= 0 and y_idx < 0:
            shape.insert(0, x.shape[x_idx])
        elif x_idx < 0 and y_idx >= 0:
            shape.insert(0, y.shape[y_idx])
        elif x.shape[x_idx] >= 1 and y.shape[y_idx] == 1:
            shape.insert(0, x.shape[x_idx])
        elif x.shape[x_idx] == 1 and y.shape[y_idx] >= 1:
            shape.insert(0, y.shape[y_idx])
        elif x.shape[x_idx] == y.shape[y_idx]:
            shape.insert(0, x.shape[x_idx])
        else:
            _raise_type_error(op, x, y)
    return Tensor(shape=tuple(shape), dtype=x.dtype, device=x.device)


def _expand_prop_fn(op, x, y):
    # TODO
    return Tensor(dtype=x.dtype, device=x.device)


<<<<<<< HEAD
def _gemm_prop_fn(op, x, y, z):
    if not (
        isinstance(x, Tensor)
        and isinstance(y, Tensor)
        and isinstance(z, Tensor)
        and x.dtype == y.dtype
        and x.dtype == z.dtype
        and x.device == y.device
        and x.device == z.device
        and x.shape[1] == y.shape[0]
        and len(z.shape) == 1
        and z.shape[0] == y.shape[1]
    ):
        _raise_type_error(op, x, y, z)
    return Tensor(shape=(x.shape[0], y.shape[1]), dtype=x.dtype, device=x.device)
=======
def _gather_prop_fn(op, x, y):
    # TODO: Compute the new shape directly instead of using numpy
    # TODO: Fix so that y is a constant
    if not (
        isinstance(x, Tensor)
        and x.shape is not None
        and isinstance(y, Tensor)
        and y.shape is not None
    ):
        _raise_type_error(op, x, y)
    if x.device is None and y.device is None:
        _raise_type_error(op, x, y)
    elif x.device is not None and y.device is None:
        device = x.device
    elif x.device is None and y.device is not None:
        device = y.device
    else:
        if x.device != y.device:
            _raise_type_error(op, x, y)
        device = x.device
    temp = np.zeros(x.shape)
    axis = op.attributes["axis"]
    new_shape = np.take(temp, y.shape, axis=axis).shape
    return Tensor(dtype=x.dtype, shape=new_shape, device=device)
>>>>>>> 739bdaad


def _identity_prop_fn(op, x):
    if not isinstance(x, Tensor):
        _raise_type_error(op, x)
    return x


def _join_prop_fn(op, *xs):
    if not (isinstance(x, Tensor) for x in xs):
        _raise_type_error(op, xs)
    return TupleType(xs)


def _layer_norm_prop_fn(op, x, y, z):
    return Tensor(dtype=x.dtype, device=x.device)


def _loss_prop_fn(op, x, y):
    if not (
        isinstance(x, Tensor)
        and isinstance(y, Tensor)
        and x.shape == y.shape
        and x.device == y.device
    ):
        _raise_type_error(op, x, y)
    return x


def _loss_grad_prop_fn(op, x, y):
    if not (
        isinstance(x, Tensor)
        and isinstance(y, Tensor)
        and x.shape == y.shape
        and x.device == y.device
    ):
        _raise_type_error(op, x, y)
    return x


def _matmul_prop_fn(op, x, y):
    if not (
        isinstance(x, Tensor)
        and isinstance(y, Tensor)
        and x.dtype == y.dtype
        and x.device == y.device
        and len(x.shape) == len(y.shape)
        and x.shape[len(x.shape) - 1] == y.shape[len(y.shape) - 2]
    ):
        _raise_type_error(op, x, y)
    new_shape = list(x.shape[:-2])
    new_shape.append(x.shape[len(x.shape) - 2])
    new_shape.append(y.shape[len(y.shape) - 1])
    return Tensor(dtype=x.dtype, shape=tuple(new_shape), device=x.device)


def _matmul_grad_prop_fn(op, x, y, z):
    # TODO: Check that shapes can be multipled together?
    if not (
        isinstance(x, Tensor)
        and isinstance(y, Tensor)
        and isinstance(z, Tensor)
        and x.dtype == y.dtype
        and x.dtype == z.dtype
        and x.device == y.device
        and x.device == z.device
    ):
        _raise_type_error(op, x, y, z)

    return (x, y)


def _min_prop_fn(op, x, y):
    if not (
        isinstance(x, Tensor)
        and isinstance(y, Tensor)
        and x.dtype == y.dtype
        and x.device == y.device
    ):
        _raise_type_error(op, x, y)
    return x


def _mpi_allgather_prop_fn(op, *xs):
    devices = tuple(x.device for x in xs)
    dtypes = tuple(x.dtype for x in xs)
    if not (
        all(isinstance(x, Tensor) for x in xs)
        and len(xs) > 0
        and len(set(dtypes)) == 1
        and len(set(devices)) == len(devices)
    ):
        _raise_type_error(op, xs)
    dim = op.attributes["axis"]
    shape = list(xs[0].shape)
    for x in xs[1:]:
        shape[dim] += x.shape[dim]
    return tuple(Tensor(shape=tuple(shape), dtype=dtypes[0], device=d) for d in devices)


def _mpi_allreduce_prop_fn(op, *xs):
    devices = tuple(x.device for x in xs)
    dtypes = tuple(x.dtype for x in xs)
    if not (
        all(isinstance(x, Tensor) for x in xs)
        and len(xs) > 0
        and all(x.shape == xs[0].shape for x in xs)
        and len(set(dtypes)) == 1
        and len(set(devices)) == len(devices)
    ):
        _raise_type_error(op, *xs)
    return xs


def _mpi_allreduce_from_tuple_type_prop_fn(op, xs):
    devices = tuple(t.device for t in xs.types)
    if not (
        isinstance(xs, TupleType)
        and all(isinstance(t, Tensor) for t in xs.types)
        and len(xs.types) > 0
        and all(t.shape == xs.types[0].shape for t in xs.types)
        and len(set(devices)) == len(devices)
    ):
        _raise_type_error(op, xs)
    return xs


def _mpi_broadcast_prop_fn(op, x, to_tuple_type=False):
    if not isinstance(x, Tensor):
        _raise_type_error(op, x)
    devices = op.attributes["devices"]
    if to_tuple_type:
        return TupleType(
            tuple(
                Tensor(dtype=x.dtype, shape=x.shape, device=device)
                for device in devices
            )
        )
    else:
        return tuple(
            Tensor(dtype=x.dtype, shape=x.shape, device=device) for device in devices
        )


def _mpi_broadcast_v2_prop_fn(op, x):
    if not isinstance(x, Tensor):
        _raise_type_error(op, x)
    devices = op.attributes["devices"]


def _mpi_gather_prop_fn(op, *xs):
    if not (
        all(isinstance(x, Tensor) for x in xs)
        and len(set(x.shape for x in xs)) == 1
        and len(set(x.shape for x in xs)) == 1
        and len(xs) > 0
    ):
        # TODO: To strictly follow MPI semantics we should check that the output
        # device is not one of the input devices
        _raise_type_error(op, *xs)
    dim = op.attributes["axis"]
    device = op.attributes["device"]
    output_shape = list(xs[0].shape)
    for i in range(1, len(xs)):
        for j in range(len(xs[i].shape)):
            if j == dim:
                output_shape[j] += xs[i].shape[j]
            elif xs[i].shape[j] != xs[0].shape[j]:
                _raise_type_error(op, *xs)
    output_shape = tuple(output_shape)
    return Tensor(dtype=xs[0].dtype, shape=output_shape, device=device)


def _mpi_gather_from_tuple_type_prop_fn(op, x):
    if not (
        isinstance(x, TupleType)
        and all(isinstance(t, Tensor) for t in x.types)
        and len(set(t.shape for t in x.types)) == 1
        and len(set(t.dtype for t in x.types)) == 1
        and len(x.types) > 0
    ):
        # TODO: To strictly follow MPI semantics we should check that the output
        # device is not one of the input devices
        _raise_type_error(op, x)
    dim = op.attributes["axis"]
    device = op.attributes["device"]
    output_shape = list(x.types[0].shape)
    for i in range(1, len(x.types)):
        for j in range(len(x.types[i].shape)):
            if j == dim:
                output_shape[j] += x.types[i].shape[j]
            elif x.types[i].shape[j] != x.types[0].shape[j]:
                _raise_type_error(op, x)
    output_shape = tuple(output_shape)
    return Tensor(dtype=x.types[0].dtype, shape=output_shape, device=device)


def _mpi_reduce_prop_fn(op, *xs):
    if not (
        all(isinstance(x, Tensor) for x in xs)
        and len(set(x.shape for x in xs)) == 1
        and len(set(x.dtype for x in xs)) == 1
        and len(xs) > 0
    ):
        # TODO: To strictly follow MPI semantics we should check that the output
        # device is not one of the input devices
        _raise_type_error(op, *xs)
    device = op.attributes["device"]
    return Tensor(dtype=xs[0].dtype, shape=xs[0].shape, device=device)


def _mpi_reduce_v2_prop_fn(op, x):
    if not (
        isinstance(x, TupleType)
        and all(isinstance(t, Tensor) for t in x.types)
        and len(set(t.shape for t in x.types)) == 1
        and len(set(t.dtype for t in x.types)) == 1
        and len(x.types) > 0
    ):
        # TODO: To strictly follow MPI semantics we should check that the output
        # device is not one of the input devices
        _raise_type_error(op, x)
    device = op.attributes["device"]
    return Tensor(dtype=x.types[0].dtype, shape=x.types[0].shape, device=device)


def _mpi_scatter_prop_fn(op, x, to_tuple_type=False):
    if not isinstance(x, Tensor):
        _raise_type_error(op, x)
    devices = op.attributes["devices"]
    # Check devices is a list of distinct Devices
    assert isinstance(devices, Sequence) and all(isinstance(d, Device) for d in devices)
    assert len(devices) == len(set(devices))
    dim = op.attributes["axis"]
    # TODO: Should we add another function to raise an attribute error?
    assert dim >= 0 and dim < len(x.shape)
    assert x.shape[dim] % len(devices) == 0
    output_shape = list(x.shape)
    output_shape[dim] //= len(devices)
    output_shape = tuple(output_shape)
    if to_tuple_type:
        return TupleType(
            tuple(
                Tensor(dtype=x.dtype, shape=output_shape, device=device)
                for device in devices
            )
        )
    else:
        return tuple(
            Tensor(dtype=x.dtype, shape=output_shape, device=device)
            for device in devices
        )


def _mul_prop_fn(op, x, y):
    if not (
        isinstance(x, Tensor)
        and isinstance(y, Tensor)
        and x.shape == y.shape
        and x.dtype == y.dtype
        and x.device == y.device
    ):
        _raise_type_error(op, x, y)
    return x


def _reduce_mean_prop_fn(op, x):
    if "keepdims" in op.attributes:
        keepdims = op.attributes["keepdims"]
    else:
        keepdims = 1
    axis = set(tuple(op.attributes["axes"]))
    output_shape = []
    for i in range(len(x.shape)):
        j = len(x.shape) - i - 1
        reduce_dim = j in axis or (j == len(x.shape) - 1 and -1 in axis)
        if not reduce_dim:
            output_shape.append(x.shape[j])
        elif keepdims:
            output_shape.append(1)
    output_shape.reverse()
    return Tensor(shape=tuple(output_shape), dtype=x.dtype, device=x.device)


def _relu_prop_fn(op, x):
    if not isinstance(x, Tensor):
        _raise_type_error(x)
    return x


def _relu_grad_prop_fn(op, x, y):
    if not (
        isinstance(x, Tensor)
        and isinstance(y, Tensor)
        and x.dtype == y.dtype
        and x.device == y.device
        and x.shape[0] == y.shape[0]
    ):
        _raise_type_error(op, x, y)
    return x
    # return Tensor(dtype=x.dtype, shape=(x.shape[1], y.shape[1]), device=x.device)


def _select_prop_fn(op, x):
    if not (
        isinstance(x, TupleType)
        and all(isinstance(t, Tensor) for t in x.types)
        and len(x.types) > 0
        and all(t.shape == x.types[0].shape for t in x.types)
        # and len(set(t.device for t in x.types)) == 1
    ):
        _raise_type_error(op, x)
    index = op.attributes["index"]
    return x.types[index]


def _send_prop_fn(op, x):
    device = op.attributes["device"]
    if not isinstance(x, Tensor) or device == x.device:
        _raise_type_error(op, x)
    return Tensor(dtype=x.dtype, shape=x.shape, device=device)


<<<<<<< HEAD
def _split_prop_fn(op, x):
    axis = op.attributes["axis"]
    split = op.attributes["split"]
    sections = []
    n = 0
    for s in split[:-1]:
        sections.append(n + s)
        n += s
    sections.append(x.shape[axis])
    output_types = []
    prev_section = 0
    for section in sections:
        output_shape = []
        for i in range(axis):
            output_shape.append(x.shape[i])
        output_shape.append(section - prev_section)
        for i in range(axis + 1, len(x.shape)):
            output_shape.append(x.shape[i])
        prev_section = section
        output_types.append(
            Tensor(shape=tuple(output_shape), device=x.device, dtype=x.dtype)
        )
    return tuple(output_types)
=======
def _shape_prop_fn(op, x):
    if not isinstance(x, Tensor):
        _raise_type_error(op, x)
    return x  # Tensor(dtype=Int64(), shape=None, device=x.device)


def _slice_prop_fn(op, x, starts, ends, axes):
    # We don't know the shape of the output, so:
    return Tensor(dtype=x.dtype, shape=None, device=x.device)
>>>>>>> 739bdaad


def _split_uniform_prop_fn(op, x):
    if not isinstance(x, Tensor):
        _raise_type_error(op, x)
    num_splits = op.attributes["num_splits"]
    split_dim = op.attributes["axis"]
    output_shape = list(x.shape)
    # TODO: Move this check to attribute error function?
    assert output_shape[split_dim] % num_splits == 0
    output_shape[split_dim] //= num_splits
    output_shape = tuple(output_shape)
    output_types = tuple(
        Tensor(dtype=x.dtype, shape=output_shape, device=x.device)
        for i in range(num_splits)
    )
    if op.op_type == "SplitUniformToTupleType":
        return TupleType(output_types)
    else:
        return output_types


def _softmax_prop_fn(op, x):
    if not isinstance(x, Tensor):
        _raise_type_error(op, x)
    return x


def _sqrt_prop_fn(op, x):
    if not isinstance(x, Tensor):
        _raise_type_error(op, x)
    return x


def _tanh_prop_fn(op, x):
    if not isinstance(x, Tensor):
        _raise_type_error(op, x)
    return x


def _transpose_prop_fn(op, x):
    # TODO: Support transpose of tensors with > 2 dimensions
    if not (isinstance(x, Tensor)):
        _raise_type_error(op, x)
    if "perm" in op.attributes:
        perm = op.attributes["perm"]
        if len(perm) != len(x.shape):
            _raise_type_error(op, x)
    else:
        if len(x.shape) != 2:
            _raise_type_error(op, x)
        else:
            perm = (1, 0)
    new_shape = []
    for idx in perm:
        new_shape.append(x.shape[idx])
    return Tensor(dtype=x.dtype, shape=tuple(new_shape), device=x.device)


def _unsqueeze_prop_fn(op, x):
    if not (isinstance(x, Tensor) and x.shape is not None):
        _raise_type_error(op, x)
    axes = op.attributes["axes"]
    shape = list(x.shape)
    new_shape = []
    for i, d in enumerate(shape):
        if i in axes:
            new_shape.append(1)
        new_shape.append(d)
    return Tensor(shape=tuple(new_shape), dtype=x.dtype, device=x.device)


TypePropRegister = {
    ("Add", (Tensor, Tensor)): _elementwise_tensor_op_prop_fn,
    ("Cast", (Tensor,)): _cast_prop_fn,
    ("Concat", (Tensor, Tensor)): _concat_prop_fn,
<<<<<<< HEAD
=======
    ("Constant", ()): _constant_prop_fn,
>>>>>>> 739bdaad
    ("ConstantOfShape", (Tensor,)): _constant_of_shape_prop_fn,
    ("Div", (Tensor, Tensor)): _elementwise_tensor_op_prop_fn,
    ("Dropout", (Tensor, Tensor, type(Bool()))): _dropout_prop_fn,
    ("Expand", (Tensor, Tensor)): _expand_prop_fn,
    ("Gemm", (Tensor, Tensor, Tensor)): _gemm_prop_fn,
    ("Identity", (Tensor,)): _identity_prop_fn,
    (
        "Join",
        (
            Tensor,
            Tensor,
        ),
    ): _join_prop_fn,
    (
        "Join",
        (
            Tensor,
            Tensor,
            Tensor,
            Tensor,
        ),
    ): _join_prop_fn,
    ("MPIAllreduceFromTupleType", (TupleType,)): _mpi_allreduce_from_tuple_type_prop_fn,
    ("MPIAllgather", (Tensor,) * 2): _mpi_allgather_prop_fn,
    ("MPIAllgather", (Tensor,) * 4): _mpi_allgather_prop_fn,
    ("MPIAllgather", (Tensor,) * 8): _mpi_allgather_prop_fn,
    ("MPIAllgather", (Tensor,) * 16): _mpi_allgather_prop_fn,
    ("MPIAllgather", (Tensor,) * 32): _mpi_allgather_prop_fn,
    ("MPIAllgather", (Tensor,) * 64): _mpi_allgather_prop_fn,
    ("MPIAllgather", (Tensor,) * 128): _mpi_allgather_prop_fn,
    ("MPIAllgather", (Tensor,) * 256): _mpi_allgather_prop_fn,
    ("MPIAllgather", (Tensor,) * 512): _mpi_allgather_prop_fn,
    ("MPIAllgather", (Tensor,) * 1024): _mpi_allgather_prop_fn,
    ("MPIAllgather", (Tensor,) * 2048): _mpi_allgather_prop_fn,
    ("MPIAllgather", (Tensor,) * 4096): _mpi_allgather_prop_fn,
    ("MPIAllgather", (Tensor,) * 8192): _mpi_allgather_prop_fn,
    ("MPIAllreduce", (Tensor,) * 2): _mpi_allreduce_prop_fn,
    ("MPIAllreduce", (Tensor,) * 4): _mpi_allreduce_prop_fn,
    ("MPIAllreduce", (Tensor,) * 8): _mpi_allreduce_prop_fn,
    ("MPIAllreduce", (Tensor,) * 16): _mpi_allreduce_prop_fn,
    ("MPIAllreduce", (Tensor,) * 32): _mpi_allreduce_prop_fn,
    ("MPIAllreduce", (Tensor,) * 64): _mpi_allreduce_prop_fn,
    ("MPIAllreduce", (Tensor,) * 128): _mpi_allreduce_prop_fn,
    ("MPIAllreduce", (Tensor,) * 256): _mpi_allreduce_prop_fn,
    ("MPIAllreduce", (Tensor,) * 512): _mpi_allreduce_prop_fn,
    ("MPIAllreduce", (Tensor,) * 1024): _mpi_allreduce_prop_fn,
    ("MPIAllreduce", (Tensor,) * 2048): _mpi_allreduce_prop_fn,
    ("MPIAllreduce", (Tensor,) * 4096): _mpi_allreduce_prop_fn,
    ("MPIAllreduce", (Tensor,) * 8192): _mpi_allreduce_prop_fn,
    ("MPIBroadcast", (Tensor,)): _mpi_broadcast_prop_fn,
    ("MPIBroadcastToTupleType", (Tensor,)): lambda op, x: _mpi_broadcast_prop_fn(
        op, x, True
    ),
    ("MPIGather", (Tensor,) * 2): _mpi_gather_prop_fn,
    ("MPIGather", (Tensor,) * 4): _mpi_gather_prop_fn,
    ("MPIGather", (Tensor,) * 8): _mpi_gather_prop_fn,
    ("MPIGather", (Tensor,) * 16): _mpi_gather_prop_fn,
    ("MPIGather", (Tensor,) * 32): _mpi_gather_prop_fn,
    ("MPIGather", (Tensor,) * 64): _mpi_gather_prop_fn,
    ("MPIGather", (Tensor,) * 128): _mpi_gather_prop_fn,
    ("MPIGather", (Tensor,) * 256): _mpi_gather_prop_fn,
    ("MPIGather", (Tensor,) * 512): _mpi_gather_prop_fn,
    ("MPIGather", (Tensor,) * 1024): _mpi_gather_prop_fn,
    ("MPIGather", (Tensor,) * 2048): _mpi_gather_prop_fn,
    ("MPIGather", (Tensor,) * 4096): _mpi_gather_prop_fn,
    ("MPIGather", (Tensor,) * 8192): _mpi_gather_prop_fn,
    ("MPIGatherFromTupleType", (TupleType,)): _mpi_gather_from_tuple_type_prop_fn,
    ("MPIReduce", (Tensor,) * 2): _mpi_reduce_prop_fn,
    ("MPIReduce", (Tensor,) * 4): _mpi_reduce_prop_fn,
    ("MPIReduce", (Tensor,) * 8): _mpi_reduce_prop_fn,
    ("MPIReduce", (Tensor,) * 16): _mpi_reduce_prop_fn,
    ("MPIReduce", (Tensor,) * 32): _mpi_reduce_prop_fn,
    ("MPIReduce", (Tensor,) * 64): _mpi_reduce_prop_fn,
    ("MPIReduce", (Tensor,) * 128): _mpi_reduce_prop_fn,
    ("MPIReduce", (Tensor,) * 256): _mpi_reduce_prop_fn,
    ("MPIReduce", (Tensor,) * 512): _mpi_reduce_prop_fn,
    ("MPIReduce", (Tensor,) * 1024): _mpi_reduce_prop_fn,
    ("MPIReduce", (Tensor,) * 2048): _mpi_reduce_prop_fn,
    ("MPIReduce", (Tensor,) * 4096): _mpi_reduce_prop_fn,
    ("MPIReduce", (Tensor,) * 8192): _mpi_reduce_prop_fn,
    ("MPIScatter", (Tensor,)): _mpi_scatter_prop_fn,
    ("MPIScatterToTupleType", (Tensor,)): lambda op, x: _mpi_scatter_prop_fn(
        op, x, True
    ),
    ("MPIReduce_v2", (TupleType,)): _mpi_reduce_v2_prop_fn,
    ("Loss", (Tensor, Tensor)): _loss_prop_fn,
    ("LossGrad", (Tensor, Tensor)): _loss_grad_prop_fn,
    ("LayerNormalization", (Tensor, Tensor, Tensor)): _layer_norm_prop_fn,
    ("MatMul", (Tensor, Tensor)): _matmul_prop_fn,
    ("MatMulGrad", (Tensor, Tensor, Tensor)): _matmul_grad_prop_fn,
    ("Min", (Tensor, Tensor)): _min_prop_fn,
    ("Mul", (Tensor, Tensor)): _elementwise_tensor_op_prop_fn,
    ("NonZero", (Tensor,)): _nonzero_prop_fn,
    ("ReduceMean", (Tensor,)): _reduce_mean_prop_fn,
    ("Relu", (Tensor,)): _relu_prop_fn,
    ("ReluGrad", (Tensor, Tensor)): _relu_grad_prop_fn,
    ("Select", (TupleType,)): _select_prop_fn,
    ("Send", (Tensor,)): _send_prop_fn,
<<<<<<< HEAD
    ("SplitUniform", (Tensor,)): _split_uniform_prop_fn,
    ("SplitUniformToTupleType", (Tensor,)): _split_uniform_prop_fn,
    ("Split", (Tensor,)): _split_prop_fn,
    ("Softmax", (Tensor,)): _softmax_prop_fn,
    ("Sqrt", (Tensor,)): _sqrt_prop_fn,
    ("Sub", (Tensor, Tensor)): _elementwise_tensor_op_prop_fn,
    ("Tanh", (Tensor,)): _tanh_prop_fn,
=======
    ("Shape", (Tensor,)): _shape_prop_fn,
    ("SplitDistIR", (Tensor,)): _split_prop_fn,
    ("Split_v2", (Tensor,)): _split_v2_prop_fn,
    # ("Shape", (Tensor,)): TODO
    ("Slice", (Tensor, Tensor, Tensor, Tensor)): _slice_prop_fn,
    ("Sub", (Tensor, Tensor)): _elementwise_tensor_op_prop_fn,
>>>>>>> 739bdaad
    ("Transpose", (Tensor,)): _transpose_prop_fn,
    ("Unsqueeze", (Tensor,)): _unsqueeze_prop_fn,
}


def _create_semantics(type_prop_register):
    """Creates a semantics for AbstractInterpreter
    (signature -> (state modifiers))
    from a register of type propagation functions
    signature -> (input types -> output types)).
    """

    def convert_impl(type_prop_fn):
        def semantics(op: Op, state: AbstractState):
            # Find the op's inputs in state's environment
            inputs = tuple(state.env[v] for v in op.inputs)
            # Run the type propagation function
            outputs = type_prop_fn(op, *inputs)

            if not isinstance(outputs, tuple):
                outputs = (outputs,)
            for x, val in zip(op.outputs, outputs):
                state.env[x] = val

        return semantics

    return {
        signature: convert_impl(type_prop_fn)
        for signature, type_prop_fn in type_prop_register.items()
    }


TypeInferrer = AbstractInterpreter(
    semantics=_create_semantics(TypePropRegister), Tuple=lambda t: TupleType(tuple(t))
)


def _type_function(function: Function, type_map: Dict[Value, Type]) -> Function:
    """Create a typed version of function, using the types given in type map."""
    new_function = FunctionMaker(name=function.name)
    # A Map from function's values to new_function's (typed) values:
    value_map: Dict[Value, Value] = {}

    # Add inputs to new_function
    for inp in function.inputs:
        new_inp = new_function.add_input_value(inp.name, type_map[inp])
        value_map[inp] = new_inp

    # Duplicate each op, but with types from typed_env
    for op in function.ops:
        # Invariant: inputs of op are already typed (as ops are toposorted)
        typed_inputs = tuple(value_map[inp] for inp in op.inputs)

        # Recursively convert the subfunctions:
        subfunctions = tuple(_type_function(fn, type_map) for fn in op.subfunctions)

        new_op = Op(
            op_type=op.op_type,
            name=op.name,
            inputs=typed_inputs,
            attributes=op.attributes,
            subfunctions=subfunctions,
            output_names=tuple(v.name for v in op.outputs),
            # Look up output types from type_map
            output_types=tuple(type_map[v] for v in op.outputs),
        )
        new_function.ops.append(new_op)

        # Add op's outputs to value_map
        for old_out, out in zip(op.outputs, new_op.outputs):
            value_map[old_out] = out

    return new_function.finalize()


def infer_types(function: Function, inputs: List[Value]) -> Function:
    """Given a function and a list of input values, returns a new function where
    all values are typed.

    inputs: a list/tuple of Values, of the same length as function.inputs, but
    the names are irrelevant.
    """

    def assert_is_typed(v: Value):
        assert v.type is not None
        if isinstance(v.type, Tensor):
            if v.type.shape is None:
                raise ValueError(f"Expected Value {v} to have a shape")

    assert len(inputs) == len(function.inputs)
    for inp in inputs:
        assert_is_typed(inp)

    # Use the type inference AbstractInterpreter to propagate types
    state = TypeInferrer.interpret(function, (v.type for v in inputs))
    type_map = state.env

    return _type_function(function, type_map)<|MERGE_RESOLUTION|>--- conflicted
+++ resolved
@@ -34,15 +34,6 @@
 # TODO update the below prop functions to be as robust as _allreduce_prop_fn
 
 
-<<<<<<< HEAD
-def _get_dist_ir_dtype_from_numpy_dtype(numpy_dtype):
-    if numpy_dtype == np.int32:
-        return Int32()
-    elif numpy_dtype == np.int64:
-        return Int64()
-    elif numpy_dtype == np.float32:
-        return Float32()
-=======
 def _get_dist_ir_dtype_from_numpy_dtype(numpy_dtype, device=None):
     if numpy_dtype == np.int32:
         return Int32(device=device)
@@ -50,7 +41,6 @@
         return Int64(device=device)
     elif numpy_dtype == np.float32:
         return Float32(device=device)
->>>>>>> 739bdaad
     else:
         raise NotImplementedError(f"Unsupported numpy dtype {numpy_dtype}")
 
@@ -66,35 +56,25 @@
     return Tensor(dtype=dtype, shape=x.shape, device=x.device)
 
 
-def _concat_prop_fn(op, x, y):
-    if not (
-        isinstance(x, Tensor)
-        and isinstance(y, Tensor)
-        and x.dtype == y.dtype
-        and x.device == y.device
-    ):
-        _raise_type_error(op, x, y)
+def _concat_prop_fn(op, *xs):
+    if not all(
+        isinstance(x, Tensor) and x.dtype == xs[0].dtype and x.device == xs[0].device
+        for x in xs
+    ):
+        _raise_type_error(op, *xs)
     dim = op.attributes["axis"]
-    for i, (d0, d1) in enumerate(zip(x.shape, y.shape)):
-        if i != dim and d0 != d1:
-            _raise_type_error(op, x, y)
-    output_shape = tuple(
-        n + (y.shape[i] if i == dim else 0) for i, n in enumerate(x.shape)
-    )
-    return Tensor(dtype=x.dtype, shape=output_shape, device=x.device)
+    for i, ds in enumerate(zip(x.shape for x in xs)):
+        if i != dim and any(d != ds[0] for d in ds):
+            _raise_type_error(op, *xs)
+    new_dim = sum(x.shape[dim] for x in xs)
+    output_shape = tuple(new_dim if i == dim else n for i, n in enumerate(xs[0].shape))
+    return Tensor(dtype=xs[0].dtype, shape=output_shape, device=xs[0].device)
 
 
 def _constant_prop_fn(op):
     if isinstance(op.attributes["value"], np.ndarray):
         return Tensor(
             shape=op.attributes["value"].shape,
-<<<<<<< HEAD
-            device=None,
-            dtype=_get_dist_ir_dtype_from_numpy_dtype(op.attributes["value"].dtype),
-        )
-    else:
-        return _get_dist_ir_dtype_from_numpy_dtype(op.attributes["value"].dtype)
-=======
             device=op.attributes["device"],
             dtype=_get_dist_ir_dtype_from_numpy_dtype(op.attributes["value"].dtype),
         )
@@ -102,7 +82,6 @@
         return _get_dist_ir_dtype_from_numpy_dtype(
             op.attributes["value"].dtype, device=op.attributes["device"]
         )
->>>>>>> 739bdaad
 
 
 def _constant_of_shape_prop_fn(op, x):
@@ -148,7 +127,6 @@
     return Tensor(dtype=x.dtype, device=x.device)
 
 
-<<<<<<< HEAD
 def _gemm_prop_fn(op, x, y, z):
     if not (
         isinstance(x, Tensor)
@@ -164,32 +142,6 @@
     ):
         _raise_type_error(op, x, y, z)
     return Tensor(shape=(x.shape[0], y.shape[1]), dtype=x.dtype, device=x.device)
-=======
-def _gather_prop_fn(op, x, y):
-    # TODO: Compute the new shape directly instead of using numpy
-    # TODO: Fix so that y is a constant
-    if not (
-        isinstance(x, Tensor)
-        and x.shape is not None
-        and isinstance(y, Tensor)
-        and y.shape is not None
-    ):
-        _raise_type_error(op, x, y)
-    if x.device is None and y.device is None:
-        _raise_type_error(op, x, y)
-    elif x.device is not None and y.device is None:
-        device = x.device
-    elif x.device is None and y.device is not None:
-        device = y.device
-    else:
-        if x.device != y.device:
-            _raise_type_error(op, x, y)
-        device = x.device
-    temp = np.zeros(x.shape)
-    axis = op.attributes["axis"]
-    new_shape = np.take(temp, y.shape, axis=axis).shape
-    return Tensor(dtype=x.dtype, shape=new_shape, device=device)
->>>>>>> 739bdaad
 
 
 def _identity_prop_fn(op, x):
@@ -513,7 +465,6 @@
     return Tensor(dtype=x.dtype, shape=x.shape, device=device)
 
 
-<<<<<<< HEAD
 def _split_prop_fn(op, x):
     axis = op.attributes["axis"]
     split = op.attributes["split"]
@@ -537,17 +488,6 @@
             Tensor(shape=tuple(output_shape), device=x.device, dtype=x.dtype)
         )
     return tuple(output_types)
-=======
-def _shape_prop_fn(op, x):
-    if not isinstance(x, Tensor):
-        _raise_type_error(op, x)
-    return x  # Tensor(dtype=Int64(), shape=None, device=x.device)
-
-
-def _slice_prop_fn(op, x, starts, ends, axes):
-    # We don't know the shape of the output, so:
-    return Tensor(dtype=x.dtype, shape=None, device=x.device)
->>>>>>> 739bdaad
 
 
 def _split_uniform_prop_fn(op, x):
@@ -623,11 +563,26 @@
 TypePropRegister = {
     ("Add", (Tensor, Tensor)): _elementwise_tensor_op_prop_fn,
     ("Cast", (Tensor,)): _cast_prop_fn,
-    ("Concat", (Tensor, Tensor)): _concat_prop_fn,
-<<<<<<< HEAD
-=======
-    ("Constant", ()): _constant_prop_fn,
->>>>>>> 739bdaad
+    ("Concat", tuple(Tensor for _ in range(2))): _concat_prop_fn,
+    ("Concat", tuple(Tensor for _ in range(3))): _concat_prop_fn,
+    ("Concat", tuple(Tensor for _ in range(4))): _concat_prop_fn,
+    ("Concat", tuple(Tensor for _ in range(5))): _concat_prop_fn,
+    ("Concat", tuple(Tensor for _ in range(3 * 2))): _concat_prop_fn,
+    ("Concat", tuple(Tensor for _ in range(3 * 4))): _concat_prop_fn,
+    ("Concat", tuple(Tensor for _ in range(3 * 8))): _concat_prop_fn,
+    ("Concat", tuple(Tensor for _ in range(3 * 16))): _concat_prop_fn,
+    ("Concat", tuple(Tensor for _ in range(3 * 32))): _concat_prop_fn,
+    ("Concat", tuple(Tensor for _ in range(3 * 64))): _concat_prop_fn,
+    ("Concat", tuple(Tensor for _ in range(3 * 128))): _concat_prop_fn,
+    ("Concat", tuple(Tensor for _ in range(3 * 256))): _concat_prop_fn,
+    ("Concat", tuple(Tensor for _ in range(3 * 2))): _concat_prop_fn,
+    ("Concat", tuple(Tensor for _ in range(3 * 4))): _concat_prop_fn,
+    ("Concat", tuple(Tensor for _ in range(3 * 8))): _concat_prop_fn,
+    ("Concat", tuple(Tensor for _ in range(3 * 16))): _concat_prop_fn,
+    ("Concat", tuple(Tensor for _ in range(3 * 32))): _concat_prop_fn,
+    ("Concat", tuple(Tensor for _ in range(3 * 64))): _concat_prop_fn,
+    ("Concat", tuple(Tensor for _ in range(3 * 128))): _concat_prop_fn,
+    ("Concat", tuple(Tensor for _ in range(3 * 256))): _concat_prop_fn,
     ("ConstantOfShape", (Tensor,)): _constant_of_shape_prop_fn,
     ("Div", (Tensor, Tensor)): _elementwise_tensor_op_prop_fn,
     ("Dropout", (Tensor, Tensor, type(Bool()))): _dropout_prop_fn,
@@ -720,13 +675,11 @@
     ("MatMulGrad", (Tensor, Tensor, Tensor)): _matmul_grad_prop_fn,
     ("Min", (Tensor, Tensor)): _min_prop_fn,
     ("Mul", (Tensor, Tensor)): _elementwise_tensor_op_prop_fn,
-    ("NonZero", (Tensor,)): _nonzero_prop_fn,
     ("ReduceMean", (Tensor,)): _reduce_mean_prop_fn,
     ("Relu", (Tensor,)): _relu_prop_fn,
     ("ReluGrad", (Tensor, Tensor)): _relu_grad_prop_fn,
     ("Select", (TupleType,)): _select_prop_fn,
     ("Send", (Tensor,)): _send_prop_fn,
-<<<<<<< HEAD
     ("SplitUniform", (Tensor,)): _split_uniform_prop_fn,
     ("SplitUniformToTupleType", (Tensor,)): _split_uniform_prop_fn,
     ("Split", (Tensor,)): _split_prop_fn,
@@ -734,14 +687,6 @@
     ("Sqrt", (Tensor,)): _sqrt_prop_fn,
     ("Sub", (Tensor, Tensor)): _elementwise_tensor_op_prop_fn,
     ("Tanh", (Tensor,)): _tanh_prop_fn,
-=======
-    ("Shape", (Tensor,)): _shape_prop_fn,
-    ("SplitDistIR", (Tensor,)): _split_prop_fn,
-    ("Split_v2", (Tensor,)): _split_v2_prop_fn,
-    # ("Shape", (Tensor,)): TODO
-    ("Slice", (Tensor, Tensor, Tensor, Tensor)): _slice_prop_fn,
-    ("Sub", (Tensor, Tensor)): _elementwise_tensor_op_prop_fn,
->>>>>>> 739bdaad
     ("Transpose", (Tensor,)): _transpose_prop_fn,
     ("Unsqueeze", (Tensor,)): _unsqueeze_prop_fn,
 }
