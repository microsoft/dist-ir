"""
This is the type propagation abstract domain for the abstract interpreter.
Interpreting a DistIR Function using this domain essentially results in type
propagation/inference for the function, assuming inputs are given appropriate
types (from the ir.type module). The resulting abstract state's environment
maps every Value to a type with shape and dtype information, given input types
or example inputs.

(When we say types we also mean shape and device information.)
"""

from typing import Dict, List

<<<<<<< HEAD
from ..ir import Device, Function, FunctionMaker, Op, Value
from ..ir.type import Bool, Float32, Int32, Int64, Type, Tensor, TupleType
from .absint import AbstractInterpreter, AbstractState


def _raise_type_error(op, *args):
    raise ValueError(f"Type error: op\n{op}\nwas given arguments\n{tuple(args)}")


# TODO update the below prop functions to be as robust as _allreduce_prop_fn


def _get_dist_ir_dtype_from_numpy_dtype(numpy_dtype, device=None):
    if numpy_dtype == np.int32:
        return Int32(device=device)
    elif numpy_dtype == np.int64:
        return Int64(device=device)
    elif numpy_dtype == np.float32:
        return Float32(device=device)
    else:
        raise NotImplementedError(f"Unsupported numpy dtype {numpy_dtype}")


def _cast_prop_fn(op, x):
    proto_dtype = op.attributes["to"]
    dtype = {
        1: Float32(),
        6: Int32(),
        7: Int64(),
        9: Bool(),
    }[proto_dtype]
    return Tensor(dtype=dtype, shape=x.shape, device=x.device)


def _concat_prop_fn(op, *xs):
    if not all(
        isinstance(x, Tensor) and x.dtype == xs[0].dtype and x.device == xs[0].device
        for x in xs
    ):
        _raise_type_error(op, *xs)
    dim = op.attributes["axis"]
    for i, ds in enumerate(zip(x.shape for x in xs)):
        if i != dim and any(d != ds[0] for d in ds):
            _raise_type_error(op, *xs)
    new_dim = sum(x.shape[dim] for x in xs)
    output_shape = tuple(new_dim if i == dim else n for i, n in enumerate(xs[0].shape))
    return Tensor(dtype=xs[0].dtype, shape=output_shape, device=xs[0].device)


def _constant_prop_fn(op):
    if isinstance(op.attributes["value"], np.ndarray):
        return Tensor(
            shape=op.attributes["value"].shape,
            device=op.attributes["device"],
            dtype=_get_dist_ir_dtype_from_numpy_dtype(op.attributes["value"].dtype),
        )
    else:
        return _get_dist_ir_dtype_from_numpy_dtype(
            op.attributes["value"].dtype, device=op.attributes["device"]
        )


def _constant_of_shape_prop_fn(op, x):
    # TODO: Fix so that x is a constant
    return Tensor(shape=x.shape, device=x.device, dtype=Int32())


def _dropout_prop_fn(op, x, y, z):
    # TODO
    return x


def _elementwise_tensor_op_prop_fn(op, x, y):
    if not (
        isinstance(x, Tensor)
        and isinstance(y, Tensor)
        and x.dtype == y.dtype
        and x.device == y.device
    ):
        _raise_type_error(op, x, y)
    # Handle broadcasting according to https://numpy.org/doc/stable/user/basics.broadcasting.html.
    shape = []
    for i in range(max(len(x.shape), len(y.shape))):
        x_idx = len(x.shape) - 1 - i
        y_idx = len(y.shape) - 1 - i
        if x_idx >= 0 and y_idx < 0:
            shape.insert(0, x.shape[x_idx])
        elif x_idx < 0 and y_idx >= 0:
            shape.insert(0, y.shape[y_idx])
        elif x.shape[x_idx] >= 1 and y.shape[y_idx] == 1:
            shape.insert(0, x.shape[x_idx])
        elif x.shape[x_idx] == 1 and y.shape[y_idx] >= 1:
            shape.insert(0, y.shape[y_idx])
        elif x.shape[x_idx] == y.shape[y_idx]:
            shape.insert(0, x.shape[x_idx])
        else:
            _raise_type_error(op, x, y)
    return Tensor(shape=tuple(shape), dtype=x.dtype, device=x.device)


def _expand_prop_fn(op, x, y):
    # TODO
    return Tensor(dtype=x.dtype, device=x.device)


def _gather_prop_fn(op, x, y):
    if not (
        isinstance(x, Tensor)
        and isinstance(y, Tensor)
        and x.shape is not None
        and y.shape is not None
        and x.device is not None
        and y.device is not None
        and x.device == y.device
    ):
        _raise_type_error(op, x, y)
    device = x.device
    if "axis" in op.attributes:
        axis = op.attributes["axis"]
    else:
        axis = 0
    if axis == 0:
        # Manually compute the new shape for the common case
        new_shape = y.shape + x.shape[1:]
    else:
        raise NotImplementedError(
            "Abstract gather type function only available when axis is 0"
        )
    return Tensor(dtype=x.dtype, shape=new_shape, device=device)


def _gemm_prop_fn(op, x, y, z):
    if not (
        isinstance(x, Tensor)
        and isinstance(y, Tensor)
        and isinstance(z, Tensor)
        and x.dtype == y.dtype
        and x.dtype == z.dtype
        and x.device == y.device
        and x.device == z.device
        and x.shape[1] == y.shape[0]
        and len(z.shape) == 1
        and z.shape[0] == y.shape[1]
    ):
        _raise_type_error(op, x, y, z)
    return Tensor(shape=(x.shape[0], y.shape[1]), dtype=x.dtype, device=x.device)


def _identity_prop_fn(op, x):
    if not isinstance(x, Tensor):
        _raise_type_error(op, x)
    return x


def _join_prop_fn(op, *xs):
    if not (isinstance(x, Tensor) for x in xs):
        _raise_type_error(op, xs)
    return TupleType(xs)


def _layer_norm_prop_fn(op, x, y, z):
    return Tensor(dtype=x.dtype, device=x.device)


def _loss_prop_fn(op, x, y):
    if not (
        isinstance(x, Tensor)
        and isinstance(y, Tensor)
        and x.shape == y.shape
        and x.device == y.device
    ):
        _raise_type_error(op, x, y)
    return x


def _loss_grad_prop_fn(op, x, y):
    if not (
        isinstance(x, Tensor)
        and isinstance(y, Tensor)
        and x.shape == y.shape
        and x.device == y.device
    ):
        _raise_type_error(op, x, y)
    return x


def _matmul_prop_fn(op, x, y):
    if not (
        isinstance(x, Tensor)
        and isinstance(y, Tensor)
        and x.dtype == y.dtype
        and x.device == y.device
        and len(x.shape) == len(y.shape)
        and x.shape[len(x.shape) - 1] == y.shape[len(y.shape) - 2]
    ):
        _raise_type_error(op, x, y)
    new_shape = list(x.shape[:-2])
    new_shape.append(x.shape[len(x.shape) - 2])
    new_shape.append(y.shape[len(y.shape) - 1])
    return Tensor(dtype=x.dtype, shape=tuple(new_shape), device=x.device)


def _matmul_grad_prop_fn(op, x, y, z):
    # TODO: Check that shapes can be multipled together?
    if not (
        isinstance(x, Tensor)
        and isinstance(y, Tensor)
        and isinstance(z, Tensor)
        and x.dtype == y.dtype
        and x.dtype == z.dtype
        and x.device == y.device
        and x.device == z.device
    ):
        _raise_type_error(op, x, y, z)

    return (x, y)


def _min_prop_fn(op, x, y):
    if not (
        isinstance(x, Tensor)
        and isinstance(y, Tensor)
        and x.dtype == y.dtype
        and x.device == y.device
    ):
        _raise_type_error(op, x, y)
    return x


def _mpi_allgather_prop_fn(op, *xs):
    devices = tuple(x.device for x in xs)
    dtypes = tuple(x.dtype for x in xs)
    if not (
        all(isinstance(x, Tensor) for x in xs)
        and len(xs) > 0
        and len(set(dtypes)) == 1
        and len(set(devices)) == len(devices)
    ):
        _raise_type_error(op, xs)
    dim = op.attributes["axis"]
    shape = list(xs[0].shape)
    for x in xs[1:]:
        shape[dim] += x.shape[dim]
    return tuple(Tensor(shape=tuple(shape), dtype=dtypes[0], device=d) for d in devices)


def _mpi_allreduce_prop_fn(op, *xs):
    devices = tuple(x.device for x in xs)
    dtypes = tuple(x.dtype for x in xs)
    if not (
        all(isinstance(x, Tensor) for x in xs)
        and len(xs) > 0
        and all(x.shape == xs[0].shape for x in xs)
        and len(set(dtypes)) == 1
        and len(set(devices)) == len(devices)
    ):
        _raise_type_error(op, *xs)
    return xs


def _mpi_allreduce_from_tuple_type_prop_fn(op, xs):
    devices = tuple(t.device for t in xs.types)
    if not (
        isinstance(xs, TupleType)
        and all(isinstance(t, Tensor) for t in xs.types)
        and len(xs.types) > 0
        and all(t.shape == xs.types[0].shape for t in xs.types)
        and len(set(devices)) == len(devices)
    ):
        _raise_type_error(op, xs)
    return xs


def _mpi_broadcast_prop_fn(op, x, to_tuple_type=False):
    if not isinstance(x, Tensor):
        _raise_type_error(op, x)
    devices = op.attributes["devices"]
    if to_tuple_type:
        return TupleType(
            tuple(
                Tensor(dtype=x.dtype, shape=x.shape, device=device)
                for device in devices
            )
        )
    else:
        return tuple(
            Tensor(dtype=x.dtype, shape=x.shape, device=device) for device in devices
        )


def _mpi_broadcast_v2_prop_fn(op, x):
    if not isinstance(x, Tensor):
        _raise_type_error(op, x)
    devices = op.attributes["devices"]


def _mpi_gather_prop_fn(op, *xs):
    if not (
        all(isinstance(x, Tensor) for x in xs)
        and len(set(x.shape for x in xs)) == 1
        and len(set(x.shape for x in xs)) == 1
        and len(xs) > 0
    ):
        # TODO: To strictly follow MPI semantics we should check that the output
        # device is not one of the input devices
        _raise_type_error(op, *xs)
    dim = op.attributes["axis"]
    device = op.attributes["device"]
    output_shape = list(xs[0].shape)
    for i in range(1, len(xs)):
        for j in range(len(xs[i].shape)):
            if j == dim:
                output_shape[j] += xs[i].shape[j]
            elif xs[i].shape[j] != xs[0].shape[j]:
                _raise_type_error(op, *xs)
    output_shape = tuple(output_shape)
    return Tensor(dtype=xs[0].dtype, shape=output_shape, device=device)


def _mpi_gather_from_tuple_type_prop_fn(op, x):
    if not (
        isinstance(x, TupleType)
        and all(isinstance(t, Tensor) for t in x.types)
        and len(set(t.shape for t in x.types)) == 1
        and len(set(t.dtype for t in x.types)) == 1
        and len(x.types) > 0
    ):
        # TODO: To strictly follow MPI semantics we should check that the output
        # device is not one of the input devices
        _raise_type_error(op, x)
    dim = op.attributes["axis"]
    device = op.attributes["device"]
    output_shape = list(x.types[0].shape)
    for i in range(1, len(x.types)):
        for j in range(len(x.types[i].shape)):
            if j == dim:
                output_shape[j] += x.types[i].shape[j]
            elif x.types[i].shape[j] != x.types[0].shape[j]:
                _raise_type_error(op, x)
    output_shape = tuple(output_shape)
    return Tensor(dtype=x.types[0].dtype, shape=output_shape, device=device)


def _mpi_reduce_prop_fn(op, *xs):
    if not (
        all(isinstance(x, Tensor) for x in xs)
        and len(set(x.shape for x in xs)) == 1
        and len(set(x.dtype for x in xs)) == 1
        and len(xs) > 0
    ):
        # TODO: To strictly follow MPI semantics we should check that the output
        # device is not one of the input devices
        _raise_type_error(op, *xs)
    device = op.attributes["device"]
    return Tensor(dtype=xs[0].dtype, shape=xs[0].shape, device=device)


def _mpi_reduce_v2_prop_fn(op, x):
    if not (
        isinstance(x, TupleType)
        and all(isinstance(t, Tensor) for t in x.types)
        and len(set(t.shape for t in x.types)) == 1
        and len(set(t.dtype for t in x.types)) == 1
        and len(x.types) > 0
    ):
        # TODO: To strictly follow MPI semantics we should check that the output
        # device is not one of the input devices
        _raise_type_error(op, x)
    device = op.attributes["device"]
    return Tensor(dtype=x.types[0].dtype, shape=x.types[0].shape, device=device)


def _mpi_scatter_prop_fn(op, x, to_tuple_type=False):
    if not isinstance(x, Tensor):
        _raise_type_error(op, x)
    devices = op.attributes["devices"]
    # Check devices is a list of distinct Devices
    assert isinstance(devices, Sequence) and all(isinstance(d, Device) for d in devices)
    assert len(devices) == len(set(devices))
    dim = op.attributes["axis"]
    # TODO: Should we add another function to raise an attribute error?
    assert dim >= 0 and dim < len(x.shape)
    assert x.shape[dim] % len(devices) == 0
    output_shape = list(x.shape)
    output_shape[dim] //= len(devices)
    output_shape = tuple(output_shape)
    if to_tuple_type:
        return TupleType(
            tuple(
                Tensor(dtype=x.dtype, shape=output_shape, device=device)
                for device in devices
            )
        )
    else:
        return tuple(
            Tensor(dtype=x.dtype, shape=output_shape, device=device)
            for device in devices
        )


def _mul_prop_fn(op, x, y):
    if not (
        isinstance(x, Tensor)
        and isinstance(y, Tensor)
        and x.shape == y.shape
        and x.dtype == y.dtype
        and x.device == y.device
    ):
        _raise_type_error(op, x, y)
    return x


def _reduce_mean_prop_fn(op, x):
    if not isinstance(x, Tensor):
        _raise_type_error(op, x)
    if "keepdims" in op.attributes:
        keepdims = op.attributes["keepdims"]
    else:
        keepdims = 1
    axis = set(tuple(op.attributes["axes"]))
    output_shape = []
    for i in range(len(x.shape)):
        j = len(x.shape) - i - 1
        reduce_dim = j in axis or (j == len(x.shape) - 1 and -1 in axis)
        if not reduce_dim:
            output_shape.append(x.shape[j])
        elif keepdims:
            output_shape.append(1)
    output_shape.reverse()
    return Tensor(shape=tuple(output_shape), dtype=x.dtype, device=x.device)


def _relu_prop_fn(op, x):
    if not isinstance(x, Tensor):
        _raise_type_error(x)
    return x


def _relu_grad_prop_fn(op, x, y):
    if not (
        isinstance(x, Tensor)
        and isinstance(y, Tensor)
        and x.dtype == y.dtype
        and x.device == y.device
        and x.shape[0] == y.shape[0]
    ):
        _raise_type_error(op, x, y)
    return x
    # return Tensor(dtype=x.dtype, shape=(x.shape[1], y.shape[1]), device=x.device)


def _select_prop_fn(op, x):
    if not (
        isinstance(x, TupleType)
        and all(isinstance(t, Tensor) for t in x.types)
        and len(x.types) > 0
        and all(t.shape == x.types[0].shape for t in x.types)
        # and len(set(t.device for t in x.types)) == 1
    ):
        _raise_type_error(op, x)
    index = op.attributes["index"]
    return x.types[index]


def _send_prop_fn(op, x):
    device = op.attributes["device"]
    if not isinstance(x, Tensor) or device == x.device:
        _raise_type_error(op, x)
    return Tensor(dtype=x.dtype, shape=x.shape, device=device)


def _sgd_prop_fn(op, *xs):
    weights = xs[: (len(xs) // 2)]
    gradients = xs[(len(xs) // 2) :]
    for (w, dw) in zip(weights, gradients):
        if not (
            isinstance(w, Tensor)
            and isinstance(dw, Tensor)
            and w.shape == dw.shape
            and w.device == dw.device
        ):
            _raise_type_error(op, weights, gradients)
    return weights


def _split_prop_fn(op, x):
    axis = op.attributes["axis"]
    split = op.attributes["split"]
    sections = []
    n = 0
    for s in split[:-1]:
        sections.append(n + s)
        n += s
    sections.append(x.shape[axis])
    output_types = []
    prev_section = 0
    for section in sections:
        output_shape = []
        for i in range(axis):
            output_shape.append(x.shape[i])
        output_shape.append(section - prev_section)
        for i in range(axis + 1, len(x.shape)):
            output_shape.append(x.shape[i])
        prev_section = section
        output_types.append(
            Tensor(shape=tuple(output_shape), device=x.device, dtype=x.dtype)
        )
    return tuple(output_types)


def _split_uniform_prop_fn(op, x):
    if not isinstance(x, Tensor):
        _raise_type_error(op, x)
    num_splits = op.attributes["num_splits"]
    split_dim = op.attributes["axis"]
    output_shape = list(x.shape)
    # TODO: Move this check to attribute error function?
    assert output_shape[split_dim] % num_splits == 0
    output_shape[split_dim] //= num_splits
    output_shape = tuple(output_shape)
    output_types = tuple(
        Tensor(dtype=x.dtype, shape=output_shape, device=x.device)
        for i in range(num_splits)
    )
    if op.op_type == "SplitUniformToTupleType":
        return TupleType(output_types)
    else:
        return output_types


def _softmax_prop_fn(op, x):
    if not isinstance(x, Tensor):
        _raise_type_error(op, x)
    return x


def _sqrt_prop_fn(op, x):
    if not isinstance(x, Tensor):
        _raise_type_error(op, x)
    return x


def _tanh_prop_fn(op, x):
    if not isinstance(x, Tensor):
        _raise_type_error(op, x)
    return x


def _transpose_prop_fn(op, x):
    # TODO: Support transpose of tensors with > 2 dimensions
    if not (isinstance(x, Tensor)):
        _raise_type_error(op, x)
    if "perm" in op.attributes:
        perm = op.attributes["perm"]
        if len(perm) != len(x.shape):
            _raise_type_error(op, x)
    else:
        if len(x.shape) != 2:
            _raise_type_error(op, x)
        else:
            perm = (1, 0)
    new_shape = []
    for idx in perm:
        new_shape.append(x.shape[idx])
    return Tensor(dtype=x.dtype, shape=tuple(new_shape), device=x.device)


def _unsqueeze_prop_fn(op, x):
    if not (isinstance(x, Tensor) and x.shape is not None):
        _raise_type_error(op, x)
    axes = op.attributes["axes"]
    shape = list(x.shape)
    new_shape = []
    for i, d in enumerate(shape):
        if i in axes:
            new_shape.append(1)
        new_shape.append(d)
    return Tensor(shape=tuple(new_shape), dtype=x.dtype, device=x.device)


TypePropRegister = {
    ("Add", (Tensor, Tensor)): _elementwise_tensor_op_prop_fn,
    ("Cast", (Tensor,)): _cast_prop_fn,
    ("Concat", tuple(Tensor for _ in range(2))): _concat_prop_fn,
    ("Concat", tuple(Tensor for _ in range(3))): _concat_prop_fn,
    ("Concat", tuple(Tensor for _ in range(4))): _concat_prop_fn,
    ("Concat", tuple(Tensor for _ in range(5))): _concat_prop_fn,
    ("Concat", tuple(Tensor for _ in range(3 * 2))): _concat_prop_fn,
    ("Concat", tuple(Tensor for _ in range(3 * 4))): _concat_prop_fn,
    ("Concat", tuple(Tensor for _ in range(3 * 8))): _concat_prop_fn,
    ("Concat", tuple(Tensor for _ in range(3 * 16))): _concat_prop_fn,
    ("Concat", tuple(Tensor for _ in range(3 * 32))): _concat_prop_fn,
    ("Concat", tuple(Tensor for _ in range(3 * 64))): _concat_prop_fn,
    ("Concat", tuple(Tensor for _ in range(3 * 128))): _concat_prop_fn,
    ("Concat", tuple(Tensor for _ in range(3 * 256))): _concat_prop_fn,
    ("Concat", tuple(Tensor for _ in range(3 * 2))): _concat_prop_fn,
    ("Concat", tuple(Tensor for _ in range(3 * 4))): _concat_prop_fn,
    ("Concat", tuple(Tensor for _ in range(3 * 8))): _concat_prop_fn,
    ("Concat", tuple(Tensor for _ in range(3 * 16))): _concat_prop_fn,
    ("Concat", tuple(Tensor for _ in range(3 * 32))): _concat_prop_fn,
    ("Concat", tuple(Tensor for _ in range(3 * 64))): _concat_prop_fn,
    ("Concat", tuple(Tensor for _ in range(3 * 128))): _concat_prop_fn,
    ("Concat", tuple(Tensor for _ in range(3 * 256))): _concat_prop_fn,
    ("ConstantOfShape", (Tensor,)): _constant_of_shape_prop_fn,
    ("Div", (Tensor, Tensor)): _elementwise_tensor_op_prop_fn,
    ("Dropout", (Tensor, Tensor, type(Bool()))): _dropout_prop_fn,
    ("Expand", (Tensor, Tensor)): _expand_prop_fn,
    ("Gather", (Tensor, Tensor)): _gather_prop_fn,
    ("Gemm", (Tensor, Tensor, Tensor)): _gemm_prop_fn,
    ("Identity", (Tensor,)): _identity_prop_fn,
    (
        "Join",
        (
            Tensor,
            Tensor,
        ),
    ): _join_prop_fn,
    (
        "Join",
        (
            Tensor,
            Tensor,
            Tensor,
            Tensor,
        ),
    ): _join_prop_fn,
    ("MPIAllreduceFromTupleType", (TupleType,)): _mpi_allreduce_from_tuple_type_prop_fn,
    ("MPIAllgather", (Tensor,) * 2): _mpi_allgather_prop_fn,
    ("MPIAllgather", (Tensor,) * 4): _mpi_allgather_prop_fn,
    ("MPIAllgather", (Tensor,) * 8): _mpi_allgather_prop_fn,
    ("MPIAllgather", (Tensor,) * 16): _mpi_allgather_prop_fn,
    ("MPIAllgather", (Tensor,) * 32): _mpi_allgather_prop_fn,
    ("MPIAllgather", (Tensor,) * 64): _mpi_allgather_prop_fn,
    ("MPIAllgather", (Tensor,) * 128): _mpi_allgather_prop_fn,
    ("MPIAllgather", (Tensor,) * 256): _mpi_allgather_prop_fn,
    ("MPIAllgather", (Tensor,) * 512): _mpi_allgather_prop_fn,
    ("MPIAllgather", (Tensor,) * 1024): _mpi_allgather_prop_fn,
    ("MPIAllgather", (Tensor,) * 2048): _mpi_allgather_prop_fn,
    ("MPIAllgather", (Tensor,) * 4096): _mpi_allgather_prop_fn,
    ("MPIAllgather", (Tensor,) * 8192): _mpi_allgather_prop_fn,
    ("MPIAllreduce", (Tensor,) * 2): _mpi_allreduce_prop_fn,
    ("MPIAllreduce", (Tensor,) * 4): _mpi_allreduce_prop_fn,
    ("MPIAllreduce", (Tensor,) * 8): _mpi_allreduce_prop_fn,
    ("MPIAllreduce", (Tensor,) * 16): _mpi_allreduce_prop_fn,
    ("MPIAllreduce", (Tensor,) * 32): _mpi_allreduce_prop_fn,
    ("MPIAllreduce", (Tensor,) * 64): _mpi_allreduce_prop_fn,
    ("MPIAllreduce", (Tensor,) * 128): _mpi_allreduce_prop_fn,
    ("MPIAllreduce", (Tensor,) * 256): _mpi_allreduce_prop_fn,
    ("MPIAllreduce", (Tensor,) * 512): _mpi_allreduce_prop_fn,
    ("MPIAllreduce", (Tensor,) * 1024): _mpi_allreduce_prop_fn,
    ("MPIAllreduce", (Tensor,) * 2048): _mpi_allreduce_prop_fn,
    ("MPIAllreduce", (Tensor,) * 4096): _mpi_allreduce_prop_fn,
    ("MPIAllreduce", (Tensor,) * 8192): _mpi_allreduce_prop_fn,
    ("MPIBroadcast", (Tensor,)): _mpi_broadcast_prop_fn,
    ("MPIBroadcastToTupleType", (Tensor,)): lambda op, x: _mpi_broadcast_prop_fn(
        op, x, True
    ),
    ("MPIGather", (Tensor,) * 2): _mpi_gather_prop_fn,
    ("MPIGather", (Tensor,) * 4): _mpi_gather_prop_fn,
    ("MPIGather", (Tensor,) * 8): _mpi_gather_prop_fn,
    ("MPIGather", (Tensor,) * 16): _mpi_gather_prop_fn,
    ("MPIGather", (Tensor,) * 32): _mpi_gather_prop_fn,
    ("MPIGather", (Tensor,) * 64): _mpi_gather_prop_fn,
    ("MPIGather", (Tensor,) * 128): _mpi_gather_prop_fn,
    ("MPIGather", (Tensor,) * 256): _mpi_gather_prop_fn,
    ("MPIGather", (Tensor,) * 512): _mpi_gather_prop_fn,
    ("MPIGather", (Tensor,) * 1024): _mpi_gather_prop_fn,
    ("MPIGather", (Tensor,) * 2048): _mpi_gather_prop_fn,
    ("MPIGather", (Tensor,) * 4096): _mpi_gather_prop_fn,
    ("MPIGather", (Tensor,) * 8192): _mpi_gather_prop_fn,
    ("MPIGatherFromTupleType", (TupleType,)): _mpi_gather_from_tuple_type_prop_fn,
    ("MPIReduce", (Tensor,) * 2): _mpi_reduce_prop_fn,
    ("MPIReduce", (Tensor,) * 4): _mpi_reduce_prop_fn,
    ("MPIReduce", (Tensor,) * 8): _mpi_reduce_prop_fn,
    ("MPIReduce", (Tensor,) * 16): _mpi_reduce_prop_fn,
    ("MPIReduce", (Tensor,) * 32): _mpi_reduce_prop_fn,
    ("MPIReduce", (Tensor,) * 64): _mpi_reduce_prop_fn,
    ("MPIReduce", (Tensor,) * 128): _mpi_reduce_prop_fn,
    ("MPIReduce", (Tensor,) * 256): _mpi_reduce_prop_fn,
    ("MPIReduce", (Tensor,) * 512): _mpi_reduce_prop_fn,
    ("MPIReduce", (Tensor,) * 1024): _mpi_reduce_prop_fn,
    ("MPIReduce", (Tensor,) * 2048): _mpi_reduce_prop_fn,
    ("MPIReduce", (Tensor,) * 4096): _mpi_reduce_prop_fn,
    ("MPIReduce", (Tensor,) * 8192): _mpi_reduce_prop_fn,
    ("MPIScatter", (Tensor,)): _mpi_scatter_prop_fn,
    ("MPIScatterToTupleType", (Tensor,)): lambda op, x: _mpi_scatter_prop_fn(
        op, x, True
    ),
    ("MPIReduce_v2", (TupleType,)): _mpi_reduce_v2_prop_fn,
    ("Loss", (Tensor, Tensor)): _loss_prop_fn,
    ("LossGrad", (Tensor, Tensor)): _loss_grad_prop_fn,
    ("LayerNormalization", (Tensor, Tensor, Tensor)): _layer_norm_prop_fn,
    ("MatMul", (Tensor, Tensor)): _matmul_prop_fn,
    ("MatMulGrad", (Tensor, Tensor, Tensor)): _matmul_grad_prop_fn,
    ("Min", (Tensor, Tensor)): _min_prop_fn,
    ("Mul", (Tensor, Tensor)): _elementwise_tensor_op_prop_fn,
    ("ReduceMean", (Tensor,)): _reduce_mean_prop_fn,
    ("Relu", (Tensor,)): _relu_prop_fn,
    ("ReluGrad", (Tensor, Tensor)): _relu_grad_prop_fn,
    ("Select", (TupleType,)): _select_prop_fn,
    ("Send", (Tensor,)): _send_prop_fn,
    ("SGDOptimizer", (tuple(Tensor for i in range(16)))): _sgd_prop_fn,
    ("SGDOptimizer", (tuple(Tensor for i in range(32)))): _sgd_prop_fn,
    ("SGDOptimizer", (tuple(Tensor for i in range(64)))): _sgd_prop_fn,
    ("SGDOptimizer", (tuple(Tensor for i in range(128)))): _sgd_prop_fn,
    ("SGDOptimizer", (tuple(Tensor for i in range(256)))): _sgd_prop_fn,
    ("SGDOptimizer", (tuple(Tensor for i in range(512)))): _sgd_prop_fn,
    ("SGDOptimizer", (tuple(Tensor for i in range(1024)))): _sgd_prop_fn,
    ("SGDOptimizer", (tuple(Tensor for i in range(2048)))): _sgd_prop_fn,
    ("SGDOptimizer", (tuple(Tensor for i in range(4096)))): _sgd_prop_fn,
    ("SGDOptimizer", (tuple(Tensor for i in range(8192)))): _sgd_prop_fn,
    ("SGDOptimizer", (tuple(Tensor for i in range(16384)))): _sgd_prop_fn,
    ("SGDOptimizer", (tuple(Tensor for i in range(32768)))): _sgd_prop_fn,
    ("SplitUniform", (Tensor,)): _split_uniform_prop_fn,
    ("SplitUniformToTupleType", (Tensor,)): _split_uniform_prop_fn,
    ("Split", (Tensor,)): _split_prop_fn,
    ("Softmax", (Tensor,)): _softmax_prop_fn,
    ("Sqrt", (Tensor,)): _sqrt_prop_fn,
    ("Sub", (Tensor, Tensor)): _elementwise_tensor_op_prop_fn,
    ("Tanh", (Tensor,)): _tanh_prop_fn,
    ("Transpose", (Tensor,)): _transpose_prop_fn,
    ("Unsqueeze", (Tensor,)): _unsqueeze_prop_fn,
}


def _create_semantics(type_prop_register):
    """Creates a semantics for AbstractInterpreter
    (signature -> (state modifiers))
    from a register of type propagation functions
    signature -> (input types -> output types)).
    """

    def convert_impl(type_prop_fn):
        def semantics(op: Op, state: AbstractState):
            # Find the op's inputs in state's environment
            inputs = tuple(state.env[v] for v in op.inputs)
            # Run the type propagation function
            outputs = type_prop_fn(op, *inputs)

            if not isinstance(outputs, tuple):
                outputs = (outputs,)
            for x, val in zip(op.outputs, outputs):
                state.env[x] = val

        return semantics

    return {
        signature: convert_impl(type_prop_fn)
        for signature, type_prop_fn in type_prop_register.items()
    }


TypeInferrer = AbstractInterpreter(
    semantics=_create_semantics(TypePropRegister), Tuple=lambda t: TupleType(tuple(t))
)
=======
from ..ir import Function, FunctionMaker, Op, Value
from ..ir.type import Type, Tensor
from .absint import interpreter
from .type_register import TypePropRegister  # TODO remove this later
>>>>>>> 51620ef8


def _type_function(function: Function, type_map: Dict[Value, Type]) -> Function:
    """Create a typed version of function, using the types given in type map."""
    new_function = FunctionMaker(name=function.name)
    # A Map from function's values to new_function's (typed) values:
    value_map: Dict[Value, Value] = {}

    # Add inputs to new_function
    for inp in function.inputs:
        new_inp = new_function.add_input_value(inp.name, type_map[inp])
        value_map[inp] = new_inp

    # Duplicate each op, but with types from typed_env
    for op in function.ops:
        # Invariant: inputs of op are already typed (as ops are toposorted)
        typed_inputs = tuple(value_map[inp] for inp in op.inputs)

        # Recursively convert the subfunctions:
        subfunctions = tuple(_type_function(fn, type_map) for fn in op.subfunctions)

        new_op = Op(
            op_type=op.op_type,
            name=op.name,
            inputs=typed_inputs,
            attributes=op.attributes,
            subfunctions=subfunctions,
            output_names=tuple(v.name for v in op.outputs),
            # Look up output types from type_map
            output_types=tuple(type_map[v] for v in op.outputs),
        )
        new_function.ops.append(new_op)

        # Add op's outputs to value_map
        for old_out, out in zip(op.outputs, new_op.outputs):
            value_map[old_out] = out

    return new_function.finalize()


def infer_types(function: Function, inputs: List[Value]) -> Function:
    """Given a function and a list of input values, returns a new function where
    all values are typed.

    inputs: a list/tuple of Values, of the same length as function.inputs, but
    the names are irrelevant.
    """

    def assert_is_typed(v: Value):
        assert v.type is not None
        if isinstance(v.type, Tensor):
            if v.type.shape is None:
                raise ValueError(f"Expected Value {v} to have a shape")

    assert len(inputs) == len(function.inputs)
    for inp in inputs:
        assert_is_typed(inp)

    # Use the type inference AbstractInterpreter to propagate types
    state = interpreter.interpret(function, (v.type for v in inputs))
    type_map = state.env

    return _type_function(function, type_map)<|MERGE_RESOLUTION|>--- conflicted
+++ resolved
@@ -11,768 +11,9 @@
 
 from typing import Dict, List
 
-<<<<<<< HEAD
-from ..ir import Device, Function, FunctionMaker, Op, Value
-from ..ir.type import Bool, Float32, Int32, Int64, Type, Tensor, TupleType
-from .absint import AbstractInterpreter, AbstractState
-
-
-def _raise_type_error(op, *args):
-    raise ValueError(f"Type error: op\n{op}\nwas given arguments\n{tuple(args)}")
-
-
-# TODO update the below prop functions to be as robust as _allreduce_prop_fn
-
-
-def _get_dist_ir_dtype_from_numpy_dtype(numpy_dtype, device=None):
-    if numpy_dtype == np.int32:
-        return Int32(device=device)
-    elif numpy_dtype == np.int64:
-        return Int64(device=device)
-    elif numpy_dtype == np.float32:
-        return Float32(device=device)
-    else:
-        raise NotImplementedError(f"Unsupported numpy dtype {numpy_dtype}")
-
-
-def _cast_prop_fn(op, x):
-    proto_dtype = op.attributes["to"]
-    dtype = {
-        1: Float32(),
-        6: Int32(),
-        7: Int64(),
-        9: Bool(),
-    }[proto_dtype]
-    return Tensor(dtype=dtype, shape=x.shape, device=x.device)
-
-
-def _concat_prop_fn(op, *xs):
-    if not all(
-        isinstance(x, Tensor) and x.dtype == xs[0].dtype and x.device == xs[0].device
-        for x in xs
-    ):
-        _raise_type_error(op, *xs)
-    dim = op.attributes["axis"]
-    for i, ds in enumerate(zip(x.shape for x in xs)):
-        if i != dim and any(d != ds[0] for d in ds):
-            _raise_type_error(op, *xs)
-    new_dim = sum(x.shape[dim] for x in xs)
-    output_shape = tuple(new_dim if i == dim else n for i, n in enumerate(xs[0].shape))
-    return Tensor(dtype=xs[0].dtype, shape=output_shape, device=xs[0].device)
-
-
-def _constant_prop_fn(op):
-    if isinstance(op.attributes["value"], np.ndarray):
-        return Tensor(
-            shape=op.attributes["value"].shape,
-            device=op.attributes["device"],
-            dtype=_get_dist_ir_dtype_from_numpy_dtype(op.attributes["value"].dtype),
-        )
-    else:
-        return _get_dist_ir_dtype_from_numpy_dtype(
-            op.attributes["value"].dtype, device=op.attributes["device"]
-        )
-
-
-def _constant_of_shape_prop_fn(op, x):
-    # TODO: Fix so that x is a constant
-    return Tensor(shape=x.shape, device=x.device, dtype=Int32())
-
-
-def _dropout_prop_fn(op, x, y, z):
-    # TODO
-    return x
-
-
-def _elementwise_tensor_op_prop_fn(op, x, y):
-    if not (
-        isinstance(x, Tensor)
-        and isinstance(y, Tensor)
-        and x.dtype == y.dtype
-        and x.device == y.device
-    ):
-        _raise_type_error(op, x, y)
-    # Handle broadcasting according to https://numpy.org/doc/stable/user/basics.broadcasting.html.
-    shape = []
-    for i in range(max(len(x.shape), len(y.shape))):
-        x_idx = len(x.shape) - 1 - i
-        y_idx = len(y.shape) - 1 - i
-        if x_idx >= 0 and y_idx < 0:
-            shape.insert(0, x.shape[x_idx])
-        elif x_idx < 0 and y_idx >= 0:
-            shape.insert(0, y.shape[y_idx])
-        elif x.shape[x_idx] >= 1 and y.shape[y_idx] == 1:
-            shape.insert(0, x.shape[x_idx])
-        elif x.shape[x_idx] == 1 and y.shape[y_idx] >= 1:
-            shape.insert(0, y.shape[y_idx])
-        elif x.shape[x_idx] == y.shape[y_idx]:
-            shape.insert(0, x.shape[x_idx])
-        else:
-            _raise_type_error(op, x, y)
-    return Tensor(shape=tuple(shape), dtype=x.dtype, device=x.device)
-
-
-def _expand_prop_fn(op, x, y):
-    # TODO
-    return Tensor(dtype=x.dtype, device=x.device)
-
-
-def _gather_prop_fn(op, x, y):
-    if not (
-        isinstance(x, Tensor)
-        and isinstance(y, Tensor)
-        and x.shape is not None
-        and y.shape is not None
-        and x.device is not None
-        and y.device is not None
-        and x.device == y.device
-    ):
-        _raise_type_error(op, x, y)
-    device = x.device
-    if "axis" in op.attributes:
-        axis = op.attributes["axis"]
-    else:
-        axis = 0
-    if axis == 0:
-        # Manually compute the new shape for the common case
-        new_shape = y.shape + x.shape[1:]
-    else:
-        raise NotImplementedError(
-            "Abstract gather type function only available when axis is 0"
-        )
-    return Tensor(dtype=x.dtype, shape=new_shape, device=device)
-
-
-def _gemm_prop_fn(op, x, y, z):
-    if not (
-        isinstance(x, Tensor)
-        and isinstance(y, Tensor)
-        and isinstance(z, Tensor)
-        and x.dtype == y.dtype
-        and x.dtype == z.dtype
-        and x.device == y.device
-        and x.device == z.device
-        and x.shape[1] == y.shape[0]
-        and len(z.shape) == 1
-        and z.shape[0] == y.shape[1]
-    ):
-        _raise_type_error(op, x, y, z)
-    return Tensor(shape=(x.shape[0], y.shape[1]), dtype=x.dtype, device=x.device)
-
-
-def _identity_prop_fn(op, x):
-    if not isinstance(x, Tensor):
-        _raise_type_error(op, x)
-    return x
-
-
-def _join_prop_fn(op, *xs):
-    if not (isinstance(x, Tensor) for x in xs):
-        _raise_type_error(op, xs)
-    return TupleType(xs)
-
-
-def _layer_norm_prop_fn(op, x, y, z):
-    return Tensor(dtype=x.dtype, device=x.device)
-
-
-def _loss_prop_fn(op, x, y):
-    if not (
-        isinstance(x, Tensor)
-        and isinstance(y, Tensor)
-        and x.shape == y.shape
-        and x.device == y.device
-    ):
-        _raise_type_error(op, x, y)
-    return x
-
-
-def _loss_grad_prop_fn(op, x, y):
-    if not (
-        isinstance(x, Tensor)
-        and isinstance(y, Tensor)
-        and x.shape == y.shape
-        and x.device == y.device
-    ):
-        _raise_type_error(op, x, y)
-    return x
-
-
-def _matmul_prop_fn(op, x, y):
-    if not (
-        isinstance(x, Tensor)
-        and isinstance(y, Tensor)
-        and x.dtype == y.dtype
-        and x.device == y.device
-        and len(x.shape) == len(y.shape)
-        and x.shape[len(x.shape) - 1] == y.shape[len(y.shape) - 2]
-    ):
-        _raise_type_error(op, x, y)
-    new_shape = list(x.shape[:-2])
-    new_shape.append(x.shape[len(x.shape) - 2])
-    new_shape.append(y.shape[len(y.shape) - 1])
-    return Tensor(dtype=x.dtype, shape=tuple(new_shape), device=x.device)
-
-
-def _matmul_grad_prop_fn(op, x, y, z):
-    # TODO: Check that shapes can be multipled together?
-    if not (
-        isinstance(x, Tensor)
-        and isinstance(y, Tensor)
-        and isinstance(z, Tensor)
-        and x.dtype == y.dtype
-        and x.dtype == z.dtype
-        and x.device == y.device
-        and x.device == z.device
-    ):
-        _raise_type_error(op, x, y, z)
-
-    return (x, y)
-
-
-def _min_prop_fn(op, x, y):
-    if not (
-        isinstance(x, Tensor)
-        and isinstance(y, Tensor)
-        and x.dtype == y.dtype
-        and x.device == y.device
-    ):
-        _raise_type_error(op, x, y)
-    return x
-
-
-def _mpi_allgather_prop_fn(op, *xs):
-    devices = tuple(x.device for x in xs)
-    dtypes = tuple(x.dtype for x in xs)
-    if not (
-        all(isinstance(x, Tensor) for x in xs)
-        and len(xs) > 0
-        and len(set(dtypes)) == 1
-        and len(set(devices)) == len(devices)
-    ):
-        _raise_type_error(op, xs)
-    dim = op.attributes["axis"]
-    shape = list(xs[0].shape)
-    for x in xs[1:]:
-        shape[dim] += x.shape[dim]
-    return tuple(Tensor(shape=tuple(shape), dtype=dtypes[0], device=d) for d in devices)
-
-
-def _mpi_allreduce_prop_fn(op, *xs):
-    devices = tuple(x.device for x in xs)
-    dtypes = tuple(x.dtype for x in xs)
-    if not (
-        all(isinstance(x, Tensor) for x in xs)
-        and len(xs) > 0
-        and all(x.shape == xs[0].shape for x in xs)
-        and len(set(dtypes)) == 1
-        and len(set(devices)) == len(devices)
-    ):
-        _raise_type_error(op, *xs)
-    return xs
-
-
-def _mpi_allreduce_from_tuple_type_prop_fn(op, xs):
-    devices = tuple(t.device for t in xs.types)
-    if not (
-        isinstance(xs, TupleType)
-        and all(isinstance(t, Tensor) for t in xs.types)
-        and len(xs.types) > 0
-        and all(t.shape == xs.types[0].shape for t in xs.types)
-        and len(set(devices)) == len(devices)
-    ):
-        _raise_type_error(op, xs)
-    return xs
-
-
-def _mpi_broadcast_prop_fn(op, x, to_tuple_type=False):
-    if not isinstance(x, Tensor):
-        _raise_type_error(op, x)
-    devices = op.attributes["devices"]
-    if to_tuple_type:
-        return TupleType(
-            tuple(
-                Tensor(dtype=x.dtype, shape=x.shape, device=device)
-                for device in devices
-            )
-        )
-    else:
-        return tuple(
-            Tensor(dtype=x.dtype, shape=x.shape, device=device) for device in devices
-        )
-
-
-def _mpi_broadcast_v2_prop_fn(op, x):
-    if not isinstance(x, Tensor):
-        _raise_type_error(op, x)
-    devices = op.attributes["devices"]
-
-
-def _mpi_gather_prop_fn(op, *xs):
-    if not (
-        all(isinstance(x, Tensor) for x in xs)
-        and len(set(x.shape for x in xs)) == 1
-        and len(set(x.shape for x in xs)) == 1
-        and len(xs) > 0
-    ):
-        # TODO: To strictly follow MPI semantics we should check that the output
-        # device is not one of the input devices
-        _raise_type_error(op, *xs)
-    dim = op.attributes["axis"]
-    device = op.attributes["device"]
-    output_shape = list(xs[0].shape)
-    for i in range(1, len(xs)):
-        for j in range(len(xs[i].shape)):
-            if j == dim:
-                output_shape[j] += xs[i].shape[j]
-            elif xs[i].shape[j] != xs[0].shape[j]:
-                _raise_type_error(op, *xs)
-    output_shape = tuple(output_shape)
-    return Tensor(dtype=xs[0].dtype, shape=output_shape, device=device)
-
-
-def _mpi_gather_from_tuple_type_prop_fn(op, x):
-    if not (
-        isinstance(x, TupleType)
-        and all(isinstance(t, Tensor) for t in x.types)
-        and len(set(t.shape for t in x.types)) == 1
-        and len(set(t.dtype for t in x.types)) == 1
-        and len(x.types) > 0
-    ):
-        # TODO: To strictly follow MPI semantics we should check that the output
-        # device is not one of the input devices
-        _raise_type_error(op, x)
-    dim = op.attributes["axis"]
-    device = op.attributes["device"]
-    output_shape = list(x.types[0].shape)
-    for i in range(1, len(x.types)):
-        for j in range(len(x.types[i].shape)):
-            if j == dim:
-                output_shape[j] += x.types[i].shape[j]
-            elif x.types[i].shape[j] != x.types[0].shape[j]:
-                _raise_type_error(op, x)
-    output_shape = tuple(output_shape)
-    return Tensor(dtype=x.types[0].dtype, shape=output_shape, device=device)
-
-
-def _mpi_reduce_prop_fn(op, *xs):
-    if not (
-        all(isinstance(x, Tensor) for x in xs)
-        and len(set(x.shape for x in xs)) == 1
-        and len(set(x.dtype for x in xs)) == 1
-        and len(xs) > 0
-    ):
-        # TODO: To strictly follow MPI semantics we should check that the output
-        # device is not one of the input devices
-        _raise_type_error(op, *xs)
-    device = op.attributes["device"]
-    return Tensor(dtype=xs[0].dtype, shape=xs[0].shape, device=device)
-
-
-def _mpi_reduce_v2_prop_fn(op, x):
-    if not (
-        isinstance(x, TupleType)
-        and all(isinstance(t, Tensor) for t in x.types)
-        and len(set(t.shape for t in x.types)) == 1
-        and len(set(t.dtype for t in x.types)) == 1
-        and len(x.types) > 0
-    ):
-        # TODO: To strictly follow MPI semantics we should check that the output
-        # device is not one of the input devices
-        _raise_type_error(op, x)
-    device = op.attributes["device"]
-    return Tensor(dtype=x.types[0].dtype, shape=x.types[0].shape, device=device)
-
-
-def _mpi_scatter_prop_fn(op, x, to_tuple_type=False):
-    if not isinstance(x, Tensor):
-        _raise_type_error(op, x)
-    devices = op.attributes["devices"]
-    # Check devices is a list of distinct Devices
-    assert isinstance(devices, Sequence) and all(isinstance(d, Device) for d in devices)
-    assert len(devices) == len(set(devices))
-    dim = op.attributes["axis"]
-    # TODO: Should we add another function to raise an attribute error?
-    assert dim >= 0 and dim < len(x.shape)
-    assert x.shape[dim] % len(devices) == 0
-    output_shape = list(x.shape)
-    output_shape[dim] //= len(devices)
-    output_shape = tuple(output_shape)
-    if to_tuple_type:
-        return TupleType(
-            tuple(
-                Tensor(dtype=x.dtype, shape=output_shape, device=device)
-                for device in devices
-            )
-        )
-    else:
-        return tuple(
-            Tensor(dtype=x.dtype, shape=output_shape, device=device)
-            for device in devices
-        )
-
-
-def _mul_prop_fn(op, x, y):
-    if not (
-        isinstance(x, Tensor)
-        and isinstance(y, Tensor)
-        and x.shape == y.shape
-        and x.dtype == y.dtype
-        and x.device == y.device
-    ):
-        _raise_type_error(op, x, y)
-    return x
-
-
-def _reduce_mean_prop_fn(op, x):
-    if not isinstance(x, Tensor):
-        _raise_type_error(op, x)
-    if "keepdims" in op.attributes:
-        keepdims = op.attributes["keepdims"]
-    else:
-        keepdims = 1
-    axis = set(tuple(op.attributes["axes"]))
-    output_shape = []
-    for i in range(len(x.shape)):
-        j = len(x.shape) - i - 1
-        reduce_dim = j in axis or (j == len(x.shape) - 1 and -1 in axis)
-        if not reduce_dim:
-            output_shape.append(x.shape[j])
-        elif keepdims:
-            output_shape.append(1)
-    output_shape.reverse()
-    return Tensor(shape=tuple(output_shape), dtype=x.dtype, device=x.device)
-
-
-def _relu_prop_fn(op, x):
-    if not isinstance(x, Tensor):
-        _raise_type_error(x)
-    return x
-
-
-def _relu_grad_prop_fn(op, x, y):
-    if not (
-        isinstance(x, Tensor)
-        and isinstance(y, Tensor)
-        and x.dtype == y.dtype
-        and x.device == y.device
-        and x.shape[0] == y.shape[0]
-    ):
-        _raise_type_error(op, x, y)
-    return x
-    # return Tensor(dtype=x.dtype, shape=(x.shape[1], y.shape[1]), device=x.device)
-
-
-def _select_prop_fn(op, x):
-    if not (
-        isinstance(x, TupleType)
-        and all(isinstance(t, Tensor) for t in x.types)
-        and len(x.types) > 0
-        and all(t.shape == x.types[0].shape for t in x.types)
-        # and len(set(t.device for t in x.types)) == 1
-    ):
-        _raise_type_error(op, x)
-    index = op.attributes["index"]
-    return x.types[index]
-
-
-def _send_prop_fn(op, x):
-    device = op.attributes["device"]
-    if not isinstance(x, Tensor) or device == x.device:
-        _raise_type_error(op, x)
-    return Tensor(dtype=x.dtype, shape=x.shape, device=device)
-
-
-def _sgd_prop_fn(op, *xs):
-    weights = xs[: (len(xs) // 2)]
-    gradients = xs[(len(xs) // 2) :]
-    for (w, dw) in zip(weights, gradients):
-        if not (
-            isinstance(w, Tensor)
-            and isinstance(dw, Tensor)
-            and w.shape == dw.shape
-            and w.device == dw.device
-        ):
-            _raise_type_error(op, weights, gradients)
-    return weights
-
-
-def _split_prop_fn(op, x):
-    axis = op.attributes["axis"]
-    split = op.attributes["split"]
-    sections = []
-    n = 0
-    for s in split[:-1]:
-        sections.append(n + s)
-        n += s
-    sections.append(x.shape[axis])
-    output_types = []
-    prev_section = 0
-    for section in sections:
-        output_shape = []
-        for i in range(axis):
-            output_shape.append(x.shape[i])
-        output_shape.append(section - prev_section)
-        for i in range(axis + 1, len(x.shape)):
-            output_shape.append(x.shape[i])
-        prev_section = section
-        output_types.append(
-            Tensor(shape=tuple(output_shape), device=x.device, dtype=x.dtype)
-        )
-    return tuple(output_types)
-
-
-def _split_uniform_prop_fn(op, x):
-    if not isinstance(x, Tensor):
-        _raise_type_error(op, x)
-    num_splits = op.attributes["num_splits"]
-    split_dim = op.attributes["axis"]
-    output_shape = list(x.shape)
-    # TODO: Move this check to attribute error function?
-    assert output_shape[split_dim] % num_splits == 0
-    output_shape[split_dim] //= num_splits
-    output_shape = tuple(output_shape)
-    output_types = tuple(
-        Tensor(dtype=x.dtype, shape=output_shape, device=x.device)
-        for i in range(num_splits)
-    )
-    if op.op_type == "SplitUniformToTupleType":
-        return TupleType(output_types)
-    else:
-        return output_types
-
-
-def _softmax_prop_fn(op, x):
-    if not isinstance(x, Tensor):
-        _raise_type_error(op, x)
-    return x
-
-
-def _sqrt_prop_fn(op, x):
-    if not isinstance(x, Tensor):
-        _raise_type_error(op, x)
-    return x
-
-
-def _tanh_prop_fn(op, x):
-    if not isinstance(x, Tensor):
-        _raise_type_error(op, x)
-    return x
-
-
-def _transpose_prop_fn(op, x):
-    # TODO: Support transpose of tensors with > 2 dimensions
-    if not (isinstance(x, Tensor)):
-        _raise_type_error(op, x)
-    if "perm" in op.attributes:
-        perm = op.attributes["perm"]
-        if len(perm) != len(x.shape):
-            _raise_type_error(op, x)
-    else:
-        if len(x.shape) != 2:
-            _raise_type_error(op, x)
-        else:
-            perm = (1, 0)
-    new_shape = []
-    for idx in perm:
-        new_shape.append(x.shape[idx])
-    return Tensor(dtype=x.dtype, shape=tuple(new_shape), device=x.device)
-
-
-def _unsqueeze_prop_fn(op, x):
-    if not (isinstance(x, Tensor) and x.shape is not None):
-        _raise_type_error(op, x)
-    axes = op.attributes["axes"]
-    shape = list(x.shape)
-    new_shape = []
-    for i, d in enumerate(shape):
-        if i in axes:
-            new_shape.append(1)
-        new_shape.append(d)
-    return Tensor(shape=tuple(new_shape), dtype=x.dtype, device=x.device)
-
-
-TypePropRegister = {
-    ("Add", (Tensor, Tensor)): _elementwise_tensor_op_prop_fn,
-    ("Cast", (Tensor,)): _cast_prop_fn,
-    ("Concat", tuple(Tensor for _ in range(2))): _concat_prop_fn,
-    ("Concat", tuple(Tensor for _ in range(3))): _concat_prop_fn,
-    ("Concat", tuple(Tensor for _ in range(4))): _concat_prop_fn,
-    ("Concat", tuple(Tensor for _ in range(5))): _concat_prop_fn,
-    ("Concat", tuple(Tensor for _ in range(3 * 2))): _concat_prop_fn,
-    ("Concat", tuple(Tensor for _ in range(3 * 4))): _concat_prop_fn,
-    ("Concat", tuple(Tensor for _ in range(3 * 8))): _concat_prop_fn,
-    ("Concat", tuple(Tensor for _ in range(3 * 16))): _concat_prop_fn,
-    ("Concat", tuple(Tensor for _ in range(3 * 32))): _concat_prop_fn,
-    ("Concat", tuple(Tensor for _ in range(3 * 64))): _concat_prop_fn,
-    ("Concat", tuple(Tensor for _ in range(3 * 128))): _concat_prop_fn,
-    ("Concat", tuple(Tensor for _ in range(3 * 256))): _concat_prop_fn,
-    ("Concat", tuple(Tensor for _ in range(3 * 2))): _concat_prop_fn,
-    ("Concat", tuple(Tensor for _ in range(3 * 4))): _concat_prop_fn,
-    ("Concat", tuple(Tensor for _ in range(3 * 8))): _concat_prop_fn,
-    ("Concat", tuple(Tensor for _ in range(3 * 16))): _concat_prop_fn,
-    ("Concat", tuple(Tensor for _ in range(3 * 32))): _concat_prop_fn,
-    ("Concat", tuple(Tensor for _ in range(3 * 64))): _concat_prop_fn,
-    ("Concat", tuple(Tensor for _ in range(3 * 128))): _concat_prop_fn,
-    ("Concat", tuple(Tensor for _ in range(3 * 256))): _concat_prop_fn,
-    ("ConstantOfShape", (Tensor,)): _constant_of_shape_prop_fn,
-    ("Div", (Tensor, Tensor)): _elementwise_tensor_op_prop_fn,
-    ("Dropout", (Tensor, Tensor, type(Bool()))): _dropout_prop_fn,
-    ("Expand", (Tensor, Tensor)): _expand_prop_fn,
-    ("Gather", (Tensor, Tensor)): _gather_prop_fn,
-    ("Gemm", (Tensor, Tensor, Tensor)): _gemm_prop_fn,
-    ("Identity", (Tensor,)): _identity_prop_fn,
-    (
-        "Join",
-        (
-            Tensor,
-            Tensor,
-        ),
-    ): _join_prop_fn,
-    (
-        "Join",
-        (
-            Tensor,
-            Tensor,
-            Tensor,
-            Tensor,
-        ),
-    ): _join_prop_fn,
-    ("MPIAllreduceFromTupleType", (TupleType,)): _mpi_allreduce_from_tuple_type_prop_fn,
-    ("MPIAllgather", (Tensor,) * 2): _mpi_allgather_prop_fn,
-    ("MPIAllgather", (Tensor,) * 4): _mpi_allgather_prop_fn,
-    ("MPIAllgather", (Tensor,) * 8): _mpi_allgather_prop_fn,
-    ("MPIAllgather", (Tensor,) * 16): _mpi_allgather_prop_fn,
-    ("MPIAllgather", (Tensor,) * 32): _mpi_allgather_prop_fn,
-    ("MPIAllgather", (Tensor,) * 64): _mpi_allgather_prop_fn,
-    ("MPIAllgather", (Tensor,) * 128): _mpi_allgather_prop_fn,
-    ("MPIAllgather", (Tensor,) * 256): _mpi_allgather_prop_fn,
-    ("MPIAllgather", (Tensor,) * 512): _mpi_allgather_prop_fn,
-    ("MPIAllgather", (Tensor,) * 1024): _mpi_allgather_prop_fn,
-    ("MPIAllgather", (Tensor,) * 2048): _mpi_allgather_prop_fn,
-    ("MPIAllgather", (Tensor,) * 4096): _mpi_allgather_prop_fn,
-    ("MPIAllgather", (Tensor,) * 8192): _mpi_allgather_prop_fn,
-    ("MPIAllreduce", (Tensor,) * 2): _mpi_allreduce_prop_fn,
-    ("MPIAllreduce", (Tensor,) * 4): _mpi_allreduce_prop_fn,
-    ("MPIAllreduce", (Tensor,) * 8): _mpi_allreduce_prop_fn,
-    ("MPIAllreduce", (Tensor,) * 16): _mpi_allreduce_prop_fn,
-    ("MPIAllreduce", (Tensor,) * 32): _mpi_allreduce_prop_fn,
-    ("MPIAllreduce", (Tensor,) * 64): _mpi_allreduce_prop_fn,
-    ("MPIAllreduce", (Tensor,) * 128): _mpi_allreduce_prop_fn,
-    ("MPIAllreduce", (Tensor,) * 256): _mpi_allreduce_prop_fn,
-    ("MPIAllreduce", (Tensor,) * 512): _mpi_allreduce_prop_fn,
-    ("MPIAllreduce", (Tensor,) * 1024): _mpi_allreduce_prop_fn,
-    ("MPIAllreduce", (Tensor,) * 2048): _mpi_allreduce_prop_fn,
-    ("MPIAllreduce", (Tensor,) * 4096): _mpi_allreduce_prop_fn,
-    ("MPIAllreduce", (Tensor,) * 8192): _mpi_allreduce_prop_fn,
-    ("MPIBroadcast", (Tensor,)): _mpi_broadcast_prop_fn,
-    ("MPIBroadcastToTupleType", (Tensor,)): lambda op, x: _mpi_broadcast_prop_fn(
-        op, x, True
-    ),
-    ("MPIGather", (Tensor,) * 2): _mpi_gather_prop_fn,
-    ("MPIGather", (Tensor,) * 4): _mpi_gather_prop_fn,
-    ("MPIGather", (Tensor,) * 8): _mpi_gather_prop_fn,
-    ("MPIGather", (Tensor,) * 16): _mpi_gather_prop_fn,
-    ("MPIGather", (Tensor,) * 32): _mpi_gather_prop_fn,
-    ("MPIGather", (Tensor,) * 64): _mpi_gather_prop_fn,
-    ("MPIGather", (Tensor,) * 128): _mpi_gather_prop_fn,
-    ("MPIGather", (Tensor,) * 256): _mpi_gather_prop_fn,
-    ("MPIGather", (Tensor,) * 512): _mpi_gather_prop_fn,
-    ("MPIGather", (Tensor,) * 1024): _mpi_gather_prop_fn,
-    ("MPIGather", (Tensor,) * 2048): _mpi_gather_prop_fn,
-    ("MPIGather", (Tensor,) * 4096): _mpi_gather_prop_fn,
-    ("MPIGather", (Tensor,) * 8192): _mpi_gather_prop_fn,
-    ("MPIGatherFromTupleType", (TupleType,)): _mpi_gather_from_tuple_type_prop_fn,
-    ("MPIReduce", (Tensor,) * 2): _mpi_reduce_prop_fn,
-    ("MPIReduce", (Tensor,) * 4): _mpi_reduce_prop_fn,
-    ("MPIReduce", (Tensor,) * 8): _mpi_reduce_prop_fn,
-    ("MPIReduce", (Tensor,) * 16): _mpi_reduce_prop_fn,
-    ("MPIReduce", (Tensor,) * 32): _mpi_reduce_prop_fn,
-    ("MPIReduce", (Tensor,) * 64): _mpi_reduce_prop_fn,
-    ("MPIReduce", (Tensor,) * 128): _mpi_reduce_prop_fn,
-    ("MPIReduce", (Tensor,) * 256): _mpi_reduce_prop_fn,
-    ("MPIReduce", (Tensor,) * 512): _mpi_reduce_prop_fn,
-    ("MPIReduce", (Tensor,) * 1024): _mpi_reduce_prop_fn,
-    ("MPIReduce", (Tensor,) * 2048): _mpi_reduce_prop_fn,
-    ("MPIReduce", (Tensor,) * 4096): _mpi_reduce_prop_fn,
-    ("MPIReduce", (Tensor,) * 8192): _mpi_reduce_prop_fn,
-    ("MPIScatter", (Tensor,)): _mpi_scatter_prop_fn,
-    ("MPIScatterToTupleType", (Tensor,)): lambda op, x: _mpi_scatter_prop_fn(
-        op, x, True
-    ),
-    ("MPIReduce_v2", (TupleType,)): _mpi_reduce_v2_prop_fn,
-    ("Loss", (Tensor, Tensor)): _loss_prop_fn,
-    ("LossGrad", (Tensor, Tensor)): _loss_grad_prop_fn,
-    ("LayerNormalization", (Tensor, Tensor, Tensor)): _layer_norm_prop_fn,
-    ("MatMul", (Tensor, Tensor)): _matmul_prop_fn,
-    ("MatMulGrad", (Tensor, Tensor, Tensor)): _matmul_grad_prop_fn,
-    ("Min", (Tensor, Tensor)): _min_prop_fn,
-    ("Mul", (Tensor, Tensor)): _elementwise_tensor_op_prop_fn,
-    ("ReduceMean", (Tensor,)): _reduce_mean_prop_fn,
-    ("Relu", (Tensor,)): _relu_prop_fn,
-    ("ReluGrad", (Tensor, Tensor)): _relu_grad_prop_fn,
-    ("Select", (TupleType,)): _select_prop_fn,
-    ("Send", (Tensor,)): _send_prop_fn,
-    ("SGDOptimizer", (tuple(Tensor for i in range(16)))): _sgd_prop_fn,
-    ("SGDOptimizer", (tuple(Tensor for i in range(32)))): _sgd_prop_fn,
-    ("SGDOptimizer", (tuple(Tensor for i in range(64)))): _sgd_prop_fn,
-    ("SGDOptimizer", (tuple(Tensor for i in range(128)))): _sgd_prop_fn,
-    ("SGDOptimizer", (tuple(Tensor for i in range(256)))): _sgd_prop_fn,
-    ("SGDOptimizer", (tuple(Tensor for i in range(512)))): _sgd_prop_fn,
-    ("SGDOptimizer", (tuple(Tensor for i in range(1024)))): _sgd_prop_fn,
-    ("SGDOptimizer", (tuple(Tensor for i in range(2048)))): _sgd_prop_fn,
-    ("SGDOptimizer", (tuple(Tensor for i in range(4096)))): _sgd_prop_fn,
-    ("SGDOptimizer", (tuple(Tensor for i in range(8192)))): _sgd_prop_fn,
-    ("SGDOptimizer", (tuple(Tensor for i in range(16384)))): _sgd_prop_fn,
-    ("SGDOptimizer", (tuple(Tensor for i in range(32768)))): _sgd_prop_fn,
-    ("SplitUniform", (Tensor,)): _split_uniform_prop_fn,
-    ("SplitUniformToTupleType", (Tensor,)): _split_uniform_prop_fn,
-    ("Split", (Tensor,)): _split_prop_fn,
-    ("Softmax", (Tensor,)): _softmax_prop_fn,
-    ("Sqrt", (Tensor,)): _sqrt_prop_fn,
-    ("Sub", (Tensor, Tensor)): _elementwise_tensor_op_prop_fn,
-    ("Tanh", (Tensor,)): _tanh_prop_fn,
-    ("Transpose", (Tensor,)): _transpose_prop_fn,
-    ("Unsqueeze", (Tensor,)): _unsqueeze_prop_fn,
-}
-
-
-def _create_semantics(type_prop_register):
-    """Creates a semantics for AbstractInterpreter
-    (signature -> (state modifiers))
-    from a register of type propagation functions
-    signature -> (input types -> output types)).
-    """
-
-    def convert_impl(type_prop_fn):
-        def semantics(op: Op, state: AbstractState):
-            # Find the op's inputs in state's environment
-            inputs = tuple(state.env[v] for v in op.inputs)
-            # Run the type propagation function
-            outputs = type_prop_fn(op, *inputs)
-
-            if not isinstance(outputs, tuple):
-                outputs = (outputs,)
-            for x, val in zip(op.outputs, outputs):
-                state.env[x] = val
-
-        return semantics
-
-    return {
-        signature: convert_impl(type_prop_fn)
-        for signature, type_prop_fn in type_prop_register.items()
-    }
-
-
-TypeInferrer = AbstractInterpreter(
-    semantics=_create_semantics(TypePropRegister), Tuple=lambda t: TupleType(tuple(t))
-)
-=======
 from ..ir import Function, FunctionMaker, Op, Value
 from ..ir.type import Type, Tensor
 from .absint import interpreter
-from .type_register import TypePropRegister  # TODO remove this later
->>>>>>> 51620ef8
 
 
 def _type_function(function: Function, type_map: Dict[Value, Type]) -> Function:
