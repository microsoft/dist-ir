"""
This is the type propagation abstract domain for the abstract interpreter.
Interpreting a DistIR Function using this domain essentially results in type
propagation/inference for the function, assuming inputs are given appropriate
types (from the ir.type module). The resulting abstract state's environment
maps every Value to a type with shape and dtype information, given input types
or example inputs.

This module contains a register mapping ops to type propagation functions:
- This is a function foo(op, x1, x2, .., xN), where op is an N-ary Op, and x1 to
    xN are Types of the inputs.
- The function doesn't need to check the python types of the inputs
    (e.g. Tensor) as that is given in the register and is checked by the
    abstract interpreter, but it should check that inputs have the expected
    shapes/dtypes.
- The function should return the type of the output/a tuple of types of the
    outputs.
(When we say types we also mean shape and device information.)
"""

from collections.abc import Sequence
import numpy as np
from typing import Dict, List, Tuple

from ..ir import Device, Function, FunctionMaker, Op, Value
from ..ir.type import Bool, Float32, Int32, Int64, Type, Tensor, TupleType
from .absint import AbstractInterpreter, AbstractState


def _raise_type_error(op, *args):
    raise ValueError(f"Type error: op\n{op}\nwas given arguments\n{tuple(args)}")


# TODO update the below prop functions to be as robust as _allreduce_prop_fn


def _get_dist_ir_dtype_from_numpy_dtype(numpy_dtype):
    if numpy_dtype == np.int32:
        return Int32()
    elif numpy_dtype == np.int64:
        return Int64()
    elif numpy_dtype == np.float32:
        return Float32()
    else:
        raise NotImplementedError(f"Unsupported numpy dtype {numpy_dtype}")


def _cast_prop_fn(op, x):
    proto_dtype = op.attributes["to"]
    dtype = {
        1: Float32(),
        6: Int32(),
        7: Int64(),
        9: Bool(),
    }[proto_dtype]
    return Tensor(dtype=dtype, shape=x.shape, device=x.device)


def _concat_prop_fn(op, x, y):
    if not (
        isinstance(x, Tensor)
        and isinstance(y, Tensor)
        and x.dtype == y.dtype
        and x.device == y.device
    ):
        _raise_type_error(op, x, y)
    dim = op.attributes["axis"]
    for i, (d0, d1) in enumerate(zip(x.shape, y.shape)):
        if i != dim and d0 != d1:
            _raise_type_error(op, x, y)
    output_shape = tuple(
        n + (y.shape[i] if i == dim else 0) for i, n in enumerate(x.shape)
    )
    return Tensor(dtype=x.dtype, shape=output_shape, device=x.device)


def _constant_prop_fn(op):
    if isinstance(op.attributes["value"], np.ndarray):
        return Tensor(
            shape=op.attributes["value"].shape,
            device=None,
            dtype=_get_dist_ir_dtype_from_numpy_dtype(op.attributes["value"].dtype),
        )
    else:
        return _get_dist_ir_dtype_from_numpy_dtype(op.attributes["value"].dtype)


def _constant_of_shape_prop_fn(op, x):
    # TODO: Fix so that x is a constant
    return Tensor(shape=x.shape, device=x.device, dtype=Int32())


def _dropout_prop_fn(op, x, y, z):
    # TODO
    return x


def _elementwise_tensor_op_prop_fn(op, x, y):
    if not (
        isinstance(x, Tensor)
        and isinstance(y, Tensor)
        and x.dtype == y.dtype
        and x.device == y.device
    ):
        _raise_type_error(op, x, y)
    # Handle broadcasting according to https://numpy.org/doc/stable/user/basics.broadcasting.html.
    shape = []
    for i in range(max(len(x.shape), len(y.shape))):
        x_idx = len(x.shape) - 1 - i
        y_idx = len(y.shape) - 1 - i
        if x_idx >= 0 and y_idx < 0:
            shape.insert(0, x.shape[x_idx])
        elif x_idx < 0 and y_idx >= 0:
            shape.insert(0, y.shape[y_idx])
        elif x.shape[x_idx] >= 1 and y.shape[y_idx] == 1:
            shape.insert(0, x.shape[x_idx])
        elif x.shape[x_idx] == 1 and y.shape[y_idx] >= 1:
            shape.insert(0, y.shape[y_idx])
        elif x.shape[x_idx] == y.shape[y_idx]:
            shape.insert(0, x.shape[x_idx])
        else:
            _raise_type_error(op, x, y)
    return Tensor(shape=tuple(shape), dtype=x.dtype, device=x.device)


def _expand_prop_fn(op, x, y):
    # TODO
    return Tensor(dtype=x.dtype, device=x.device)


def _gemm_prop_fn(op, x, y, z):
    if not (
        isinstance(x, Tensor)
        and isinstance(y, Tensor)
        and isinstance(z, Tensor)
        and x.dtype == y.dtype
        and x.dtype == z.dtype
        and x.device == y.device
        and x.device == z.device
        and x.shape[1] == y.shape[0]
        and len(z.shape) == 1
        and z.shape[0] == y.shape[1]
    ):
        _raise_type_error(op, x, y, z)
    return Tensor(shape=(x.shape[0], y.shape[1]), dtype=x.dtype, device=x.device)


def _identity_prop_fn(op, x):
    if not isinstance(x, Tensor):
        _raise_type_error(op, x)
    return x


def _join_prop_fn(op, *xs):
    if not (isinstance(x, Tensor) for x in xs):
        _raise_type_error(op, xs)
    return TupleType(xs)


def _layer_norm_prop_fn(op, x, y, z):
    return Tensor(dtype=x.dtype, device=x.device)


def _loss_prop_fn(op, x, y):
    if not (
        isinstance(x, Tensor)
        and isinstance(y, Tensor)
        and x.shape == y.shape
        and x.device == y.device
    ):
        _raise_type_error(op, x, y)
    return x


def _loss_grad_prop_fn(op, x, y):
    if not (
        isinstance(x, Tensor)
        and isinstance(y, Tensor)
        and x.shape == y.shape
        and x.device == y.device
    ):
        _raise_type_error(op, x, y)
    return x


def _matmul_prop_fn(op, x, y):
    if not (
        isinstance(x, Tensor)
        and isinstance(y, Tensor)
        and x.dtype == y.dtype
        and x.device == y.device
        and len(x.shape) == len(y.shape)
        and x.shape[len(x.shape) - 1] == y.shape[len(y.shape) - 2]
    ):
        _raise_type_error(op, x, y)
    new_shape = list(x.shape[:-2])
    new_shape.append(x.shape[len(x.shape) - 2])
    new_shape.append(y.shape[len(y.shape) - 1])
    return Tensor(dtype=x.dtype, shape=tuple(new_shape), device=x.device)


def _matmul_grad_prop_fn(op, x, y, z):
    # TODO: Check that shapes can be multipled together?
    if not (
        isinstance(x, Tensor)
        and isinstance(y, Tensor)
        and isinstance(z, Tensor)
        and x.dtype == y.dtype
        and x.dtype == z.dtype
        and x.device == y.device
        and x.device == z.device
    ):
        _raise_type_error(op, x, y, z)

    return (x, y)


def _min_prop_fn(op, x, y):
    if not (
        isinstance(x, Tensor)
        and isinstance(y, Tensor)
        and x.dtype == y.dtype
        and x.device == y.device
    ):
        _raise_type_error(op, x, y)
    return x


<<<<<<< HEAD
def _mul_prop_fn(op, x, y):
    if not (
        isinstance(x, Tensor)
        and isinstance(y, Tensor)
        and x.shape == y.shape
        and x.dtype == y.dtype
        and x.device == y.device
    ):
        _raise_type_error(op, x, y)
    return x


def _nonzero_prop_fn(op, x):
    # TODO: Make x a constant
    return x


=======
>>>>>>> 7e128b39
def _mpi_allgather_prop_fn(op, *xs):
    devices = tuple(x.device for x in xs)
    dtypes = tuple(x.dtype for x in xs)
    if not (
        all(isinstance(x, Tensor) for x in xs)
        and len(xs) > 0
        and len(set(dtypes)) == 1
        and len(set(devices)) == len(devices)
    ):
        _raise_type_error(op, xs)
    dim = op.attributes["axis"]
    shape = list(xs[0].shape)
    for x in xs[1:]:
        shape[dim] += x.shape[dim]
    return tuple(Tensor(shape=tuple(shape), dtype=dtypes[0], device=d) for d in devices)


def _mpi_allreduce_prop_fn(op, *xs):
    devices = tuple(x.device for x in xs)
    dtypes = tuple(x.dtype for x in xs)
    if not (
        all(isinstance(x, Tensor) for x in xs)
        and len(xs) > 0
        and all(x.shape == xs[0].shape for x in xs)
        and len(set(dtypes)) == 1
        and len(set(devices)) == len(devices)
    ):
        _raise_type_error(op, *xs)
    return xs


def _mpi_allreduce_from_tuple_type_prop_fn(op, xs):
    devices = tuple(t.device for t in xs.types)
    if not (
        isinstance(xs, TupleType)
        and all(isinstance(t, Tensor) for t in xs.types)
        and len(xs.types) > 0
        and all(t.shape == xs.types[0].shape for t in xs.types)
        and len(set(devices)) == len(devices)
    ):
        _raise_type_error(op, xs)
    return xs


def _mpi_broadcast_prop_fn(op, x, to_tuple_type=False):
    if not isinstance(x, Tensor):
        _raise_type_error(op, x)
    devices = op.attributes["devices"]
    if to_tuple_type:
        return TupleType(
            tuple(
                Tensor(dtype=x.dtype, shape=x.shape, device=device)
                for device in devices
            )
        )
    else:
        return tuple(
            Tensor(dtype=x.dtype, shape=x.shape, device=device) for device in devices
        )


def _mpi_broadcast_v2_prop_fn(op, x):
    if not isinstance(x, Tensor):
        _raise_type_error(op, x)
    devices = op.attributes["devices"]


def _mpi_gather_prop_fn(op, *xs):
    if not (
        all(isinstance(x, Tensor) for x in xs)
        and len(set(x.shape for x in xs)) == 1
        and len(set(x.shape for x in xs)) == 1
        and len(xs) > 0
    ):
        # TODO: To strictly follow MPI semantics we should check that the output
        # device is not one of the input devices
        _raise_type_error(op, *xs)
    dim = op.attributes["axis"]
    device = op.attributes["device"]
    output_shape = list(xs[0].shape)
    for i in range(1, len(xs)):
        for j in range(len(xs[i].shape)):
            if j == dim:
                output_shape[j] += xs[i].shape[j]
            elif xs[i].shape[j] != xs[0].shape[j]:
                _raise_type_error(op, *xs)
    output_shape = tuple(output_shape)
    return Tensor(dtype=xs[0].dtype, shape=output_shape, device=device)


def _mpi_gather_from_tuple_type_prop_fn(op, x):
    if not (
        isinstance(x, TupleType)
        and all(isinstance(t, Tensor) for t in x.types)
        and len(set(t.shape for t in x.types)) == 1
        and len(set(t.dtype for t in x.types)) == 1
        and len(x.types) > 0
    ):
        # TODO: To strictly follow MPI semantics we should check that the output
        # device is not one of the input devices
        _raise_type_error(op, x)
    dim = op.attributes["axis"]
    device = op.attributes["device"]
    output_shape = list(x.types[0].shape)
    for i in range(1, len(x.types)):
        for j in range(len(x.types[i].shape)):
            if j == dim:
                output_shape[j] += x.types[i].shape[j]
            elif x.types[i].shape[j] != x.types[0].shape[j]:
                _raise_type_error(op, x)
    output_shape = tuple(output_shape)
    return Tensor(dtype=x.types[0].dtype, shape=output_shape, device=device)


def _mpi_reduce_prop_fn(op, *xs):
    if not (
        all(isinstance(x, Tensor) for x in xs)
        and len(set(x.shape for x in xs)) == 1
        and len(set(x.dtype for x in xs)) == 1
        and len(xs) > 0
    ):
        # TODO: To strictly follow MPI semantics we should check that the output
        # device is not one of the input devices
        _raise_type_error(op, *xs)
    device = op.attributes["device"]
    return Tensor(dtype=xs[0].dtype, shape=xs[0].shape, device=device)


def _mpi_reduce_v2_prop_fn(op, x):
    if not (
        isinstance(x, TupleType)
        and all(isinstance(t, Tensor) for t in x.types)
        and len(set(t.shape for t in x.types)) == 1
        and len(set(t.dtype for t in x.types)) == 1
        and len(x.types) > 0
    ):
        # TODO: To strictly follow MPI semantics we should check that the output
        # device is not one of the input devices
        _raise_type_error(op, x)
    device = op.attributes["device"]
    return Tensor(dtype=x.types[0].dtype, shape=x.types[0].shape, device=device)


def _mpi_scatter_prop_fn(op, x, to_tuple_type=False):
    if not isinstance(x, Tensor):
        _raise_type_error(op, x)
    devices = op.attributes["devices"]
    # Check devices is a list of distinct Devices
    assert isinstance(devices, Sequence) and all(isinstance(d, Device) for d in devices)
    assert len(devices) == len(set(devices))
    dim = op.attributes["axis"]
    # TODO: Should we add another function to raise an attribute error?
    assert dim >= 0 and dim < len(x.shape)
    assert x.shape[dim] % len(devices) == 0
    output_shape = list(x.shape)
    output_shape[dim] //= len(devices)
    output_shape = tuple(output_shape)
    if to_tuple_type:
        return TupleType(
            tuple(
                Tensor(dtype=x.dtype, shape=output_shape, device=device)
                for device in devices
            )
        )
    else:
        return tuple(
            Tensor(dtype=x.dtype, shape=output_shape, device=device)
            for device in devices
        )


def _reduce_mean_prop_fn(op, x):
    if "keepdims" in op.attributes:
        keepdims = op.attributes["keepdims"]
    else:
        keepdims = 1
    axis = set(tuple(op.attributes["axes"]))
    output_shape = []
    for i in range(len(x.shape)):
        j = len(x.shape) - i - 1
        reduce_dim = j in axis or (j == len(x.shape) - 1 and -1 in axis)
        if not reduce_dim:
            output_shape.append(x.shape[j])
        elif keepdims:
            output_shape.append(1)
    output_shape.reverse()
    return Tensor(shape=tuple(output_shape), dtype=x.dtype, device=x.device)


def _relu_prop_fn(op, x):
    if not isinstance(x, Tensor):
        _raise_type_error(x)
    return x


def _relu_grad_prop_fn(op, x, y):
    if not (
        isinstance(x, Tensor)
        and isinstance(y, Tensor)
        and x.dtype == y.dtype
        and x.device == y.device
        and x.shape[0] == y.shape[0]
    ):
        _raise_type_error(op, x, y)
    return x
    # return Tensor(dtype=x.dtype, shape=(x.shape[1], y.shape[1]), device=x.device)


def _select_prop_fn(op, x):
    if not (
        isinstance(x, TupleType)
        and all(isinstance(t, Tensor) for t in x.types)
        and len(x.types) > 0
        and all(t.shape == x.types[0].shape for t in x.types)
        # and len(set(t.device for t in x.types)) == 1
    ):
        _raise_type_error(op, x)
    index = op.attributes["index"]
    return x.types[index]


def _send_prop_fn(op, x):
    device = op.attributes["device"]
    if not isinstance(x, Tensor) or device == x.device:
        _raise_type_error(op, x)
    return Tensor(dtype=x.dtype, shape=x.shape, device=device)



def _split_prop_fn(op, x):
    axis = op.attributes["axis"]
    split = op.attributes["split"]
    sections = []
    n = 0
    for s in split[:-1]:
        sections.append(n + s)
        n += s
    sections.append(x.shape[axis])
    output_types = []
    prev_section = 0
    for section in sections:
        output_shape = []
        for i in range(axis):
            output_shape.append(x.shape[i])
        output_shape.append(section - prev_section)
        for i in range(axis + 1, len(x.shape)):
            output_shape.append(x.shape[i])
        prev_section = section
        output_types.append(
            Tensor(shape=tuple(output_shape), device=x.device, dtype=x.dtype)
        )
    return tuple(output_types)


def _split_uniform_prop_fn(op, x):
    if not isinstance(x, Tensor):
        _raise_type_error(op, x)
    num_splits = op.attributes["num_splits"]
    split_dim = op.attributes["axis"]
    output_shape = list(x.shape)
    # TODO: Move this check to attribute error function?
    assert output_shape[split_dim] % num_splits == 0
    output_shape[split_dim] //= num_splits
    output_shape = tuple(output_shape)
    output_types = tuple(
        Tensor(dtype=x.dtype, shape=output_shape, device=x.device)
        for i in range(num_splits)
    )
    if op.op_type == "SplitUniformToTupleType":
        return TupleType(output_types)
    else:
        return output_types


def _softmax_prop_fn(op, x):
    if not isinstance(x, Tensor):
        _raise_type_error(op, x)
    return x


def _sqrt_prop_fn(op, x):
    if not isinstance(x, Tensor):
        _raise_type_error(op, x)
    return x


def _tanh_prop_fn(op, x):
    if not isinstance(x, Tensor):
        _raise_type_error(op, x)
    return x


def _transpose_prop_fn(op, x):
    # TODO: Support transpose of tensors with > 2 dimensions
    if not (isinstance(x, Tensor)):
        _raise_type_error(op, x)
    if "perm" in op.attributes:
        perm = op.attributes["perm"]
        if len(perm) != len(x.shape):
            _raise_type_error(op, x)
    else:
        if len(x.shape) != 2:
            _raise_type_error(op, x)
        else:
            perm = (1, 0)
    new_shape = []
    for idx in perm:
        new_shape.append(x.shape[idx])
    return Tensor(dtype=x.dtype, shape=tuple(new_shape), device=x.device)


def _unsqueeze_prop_fn(op, x):
    if not (isinstance(x, Tensor) and x.shape is not None):
        _raise_type_error(op, x)
    axes = op.attributes["axes"]
    shape = list(x.shape)
    new_shape = []
    for i, d in enumerate(shape):
        if i in axes:
            new_shape.append(1)
        new_shape.append(d)
    return Tensor(shape=tuple(new_shape), dtype=x.dtype, device=x.device)


TypePropRegister = {
    ("Add", (Tensor, Tensor)): _elementwise_tensor_op_prop_fn,
    ("Cast", (Tensor,)): _cast_prop_fn,
    ("Concat", (Tensor, Tensor)): _concat_prop_fn,
    ("ConstantOfShape", (Tensor,)): _constant_of_shape_prop_fn,
    ("Div", (Tensor, Tensor)): _elementwise_tensor_op_prop_fn,
    ("Dropout", (Tensor, Tensor, type(Bool()))): _dropout_prop_fn,
    ("Expand", (Tensor, Tensor)): _expand_prop_fn,
    ("Gemm", (Tensor, Tensor, Tensor)): _gemm_prop_fn,
    ("Identity", (Tensor,)): _identity_prop_fn,
    (
        "Join",
        (
            Tensor,
            Tensor,
        ),
    ): _join_prop_fn,
    (
        "Join",
        (
            Tensor,
            Tensor,
            Tensor,
            Tensor,
        ),
    ): _join_prop_fn,
    ("MPIAllreduceFromTupleType", (TupleType,)): _mpi_allreduce_from_tuple_type_prop_fn,
    ("MPIAllgather", (Tensor,) * 2): _mpi_allgather_prop_fn,
    ("MPIAllgather", (Tensor,) * 4): _mpi_allgather_prop_fn,
    ("MPIAllgather", (Tensor,) * 8): _mpi_allgather_prop_fn,
    ("MPIAllgather", (Tensor,) * 16): _mpi_allgather_prop_fn,
    ("MPIAllgather", (Tensor,) * 32): _mpi_allgather_prop_fn,
    ("MPIAllgather", (Tensor,) * 64): _mpi_allgather_prop_fn,
    ("MPIAllgather", (Tensor,) * 128): _mpi_allgather_prop_fn,
    ("MPIAllgather", (Tensor,) * 256): _mpi_allgather_prop_fn,
    ("MPIAllgather", (Tensor,) * 512): _mpi_allgather_prop_fn,
    ("MPIAllgather", (Tensor,) * 1024): _mpi_allgather_prop_fn,
    ("MPIAllgather", (Tensor,) * 2048): _mpi_allgather_prop_fn,
    ("MPIAllgather", (Tensor,) * 4096): _mpi_allgather_prop_fn,
    ("MPIAllgather", (Tensor,) * 8192): _mpi_allgather_prop_fn,
    ("MPIAllreduce", (Tensor,) * 2): _mpi_allreduce_prop_fn,
    ("MPIAllreduce", (Tensor,) * 4): _mpi_allreduce_prop_fn,
    ("MPIAllreduce", (Tensor,) * 8): _mpi_allreduce_prop_fn,
    ("MPIAllreduce", (Tensor,) * 16): _mpi_allreduce_prop_fn,
    ("MPIAllreduce", (Tensor,) * 32): _mpi_allreduce_prop_fn,
    ("MPIAllreduce", (Tensor,) * 64): _mpi_allreduce_prop_fn,
    ("MPIAllreduce", (Tensor,) * 128): _mpi_allreduce_prop_fn,
    ("MPIAllreduce", (Tensor,) * 256): _mpi_allreduce_prop_fn,
    ("MPIAllreduce", (Tensor,) * 512): _mpi_allreduce_prop_fn,
    ("MPIAllreduce", (Tensor,) * 1024): _mpi_allreduce_prop_fn,
    ("MPIAllreduce", (Tensor,) * 2048): _mpi_allreduce_prop_fn,
    ("MPIAllreduce", (Tensor,) * 4096): _mpi_allreduce_prop_fn,
    ("MPIAllreduce", (Tensor,) * 8192): _mpi_allreduce_prop_fn,
    ("MPIBroadcast", (Tensor,)): _mpi_broadcast_prop_fn,
    ("MPIBroadcastToTupleType", (Tensor,)): lambda op, x: _mpi_broadcast_prop_fn(
        op, x, True
    ),
    ("MPIGather", (Tensor,) * 2): _mpi_gather_prop_fn,
    ("MPIGather", (Tensor,) * 4): _mpi_gather_prop_fn,
    ("MPIGather", (Tensor,) * 8): _mpi_gather_prop_fn,
    ("MPIGather", (Tensor,) * 16): _mpi_gather_prop_fn,
    ("MPIGather", (Tensor,) * 32): _mpi_gather_prop_fn,
    ("MPIGather", (Tensor,) * 64): _mpi_gather_prop_fn,
    ("MPIGather", (Tensor,) * 128): _mpi_gather_prop_fn,
    ("MPIGather", (Tensor,) * 256): _mpi_gather_prop_fn,
    ("MPIGather", (Tensor,) * 512): _mpi_gather_prop_fn,
    ("MPIGather", (Tensor,) * 1024): _mpi_gather_prop_fn,
    ("MPIGather", (Tensor,) * 2048): _mpi_gather_prop_fn,
    ("MPIGather", (Tensor,) * 4096): _mpi_gather_prop_fn,
    ("MPIGather", (Tensor,) * 8192): _mpi_gather_prop_fn,
    ("MPIGatherFromTupleType", (TupleType,)): _mpi_gather_from_tuple_type_prop_fn,
    ("MPIReduce", (Tensor,) * 2): _mpi_reduce_prop_fn,
    ("MPIReduce", (Tensor,) * 4): _mpi_reduce_prop_fn,
    ("MPIReduce", (Tensor,) * 8): _mpi_reduce_prop_fn,
    ("MPIReduce", (Tensor,) * 16): _mpi_reduce_prop_fn,
    ("MPIReduce", (Tensor,) * 32): _mpi_reduce_prop_fn,
    ("MPIReduce", (Tensor,) * 64): _mpi_reduce_prop_fn,
    ("MPIReduce", (Tensor,) * 128): _mpi_reduce_prop_fn,
    ("MPIReduce", (Tensor,) * 256): _mpi_reduce_prop_fn,
    ("MPIReduce", (Tensor,) * 512): _mpi_reduce_prop_fn,
    ("MPIReduce", (Tensor,) * 1024): _mpi_reduce_prop_fn,
    ("MPIReduce", (Tensor,) * 2048): _mpi_reduce_prop_fn,
    ("MPIReduce", (Tensor,) * 4096): _mpi_reduce_prop_fn,
    ("MPIReduce", (Tensor,) * 8192): _mpi_reduce_prop_fn,
    ("MPIScatter", (Tensor,)): _mpi_scatter_prop_fn,
    ("MPIScatterToTupleType", (Tensor,)): lambda op, x: _mpi_scatter_prop_fn(
        op, x, True
    ),
    ("MPIReduce_v2", (TupleType,)): _mpi_reduce_v2_prop_fn,
    ("Loss", (Tensor, Tensor)): _loss_prop_fn,
    ("LossGrad", (Tensor, Tensor)): _loss_grad_prop_fn,
    ("LayerNormalization", (Tensor, Tensor, Tensor)): _layer_norm_prop_fn,
    ("MatMul", (Tensor, Tensor)): _matmul_prop_fn,
    ("MatMulGrad", (Tensor, Tensor, Tensor)): _matmul_grad_prop_fn,
    ("Min", (Tensor, Tensor)): _min_prop_fn,
<<<<<<< HEAD
    ("Mul", (Tensor, Tensor)): _elementwise_tensor_op_prop_fn,
    ("NonZero", (Tensor,)): _nonzero_prop_fn,
    ("ReduceMean", (Tensor,)): _reduce_mean_prop_fn,
=======
>>>>>>> 7e128b39
    ("Relu", (Tensor,)): _relu_prop_fn,
    ("ReluGrad", (Tensor, Tensor)): _relu_grad_prop_fn,
    ("Select", (TupleType,)): _select_prop_fn,
    ("Send", (Tensor,)): _send_prop_fn,
    ("SplitUniform", (Tensor,)): _split_uniform_prop_fn,
    ("SplitUniformToTupleType", (Tensor,)): _split_uniform_prop_fn,
    ("Split", (Tensor,)): _split_prop_fn,
    ("Softmax", (Tensor,)): _softmax_prop_fn,
    ("Sqrt", (Tensor,)): _sqrt_prop_fn,
    ("Sub", (Tensor, Tensor)): _elementwise_tensor_op_prop_fn,
    ("Tanh", (Tensor,)): _tanh_prop_fn,
    ("Transpose", (Tensor,)): _transpose_prop_fn,
    ("Unsqueeze", (Tensor,)): _unsqueeze_prop_fn,
}


def _create_semantics(type_prop_register):
    """Creates a semantics for AbstractInterpreter
    (signature -> (state modifiers))
    from a register of type propagation functions
    signature -> (input types -> output types)).
    """

    def convert_impl(type_prop_fn):
        def semantics(op: Op, state: AbstractState):
            # Find the op's inputs in state's environment
            inputs = tuple(state.env[v] for v in op.inputs)
            # Run the type propagation function
            outputs = type_prop_fn(op, *inputs)

            if not isinstance(outputs, tuple):
                outputs = (outputs,)
            for x, val in zip(op.outputs, outputs):
                state.env[x] = val

        return semantics

    return {
        signature: convert_impl(type_prop_fn)
        for signature, type_prop_fn in type_prop_register.items()
    }


TypeInferrer = AbstractInterpreter(
    semantics=_create_semantics(TypePropRegister), Tuple=lambda t: TupleType(tuple(t))
)


def _type_function(function: Function, type_map: Dict[Value, Type]) -> Function:
    """Create a typed version of function, using the types given in type map."""
    new_function = FunctionMaker(name=function.name)
    # A Map from function's values to new_function's (typed) values:
    value_map: Dict[Value, Value] = {}

    # Add inputs to new_function
    for inp in function.inputs:
        new_inp = new_function.add_input_value(inp.name, type_map[inp])
        value_map[inp] = new_inp

    # Duplicate each op, but with types from typed_env
    for op in function.ops:
        # Invariant: inputs of op are already typed (as ops are toposorted)
        typed_inputs = tuple(value_map[inp] for inp in op.inputs)

        # Recursively convert the subfunctions:
        subfunctions = tuple(_type_function(fn, type_map) for fn in op.subfunctions)

        new_op = Op(
            op_type=op.op_type,
            name=op.name,
            inputs=typed_inputs,
            attributes=op.attributes,
            subfunctions=subfunctions,
            output_names=tuple(v.name for v in op.outputs),
            # Look up output types from type_map
            output_types=tuple(type_map[v] for v in op.outputs),
        )
        new_function.ops.append(new_op)

        # Add op's outputs to value_map
        for old_out, out in zip(op.outputs, new_op.outputs):
            value_map[old_out] = out

    return new_function.finalize()


def infer_types(function: Function, inputs: List[Value]) -> Function:
    """Given a function and a list of input values, returns a new function where
    all values are typed.

    inputs: a list/tuple of Values, of the same length as function.inputs, but
    the names are irrelevant.
    """

    def assert_is_typed(v: Value):
        assert v.type is not None
        if isinstance(v.type, Tensor):
            if v.type.shape is None:
                raise ValueError(f"Expected Value {v} to have a shape")

    assert len(inputs) == len(function.inputs)
    for inp in inputs:
        assert_is_typed(inp)

    # Use the type inference AbstractInterpreter to propagate types
    state = TypeInferrer.interpret(function, (v.type for v in inputs))
    type_map = state.env

    return _type_function(function, type_map)<|MERGE_RESOLUTION|>--- conflicted
+++ resolved
@@ -226,26 +226,6 @@
     return x
 
 
-<<<<<<< HEAD
-def _mul_prop_fn(op, x, y):
-    if not (
-        isinstance(x, Tensor)
-        and isinstance(y, Tensor)
-        and x.shape == y.shape
-        and x.dtype == y.dtype
-        and x.device == y.device
-    ):
-        _raise_type_error(op, x, y)
-    return x
-
-
-def _nonzero_prop_fn(op, x):
-    # TODO: Make x a constant
-    return x
-
-
-=======
->>>>>>> 7e128b39
 def _mpi_allgather_prop_fn(op, *xs):
     devices = tuple(x.device for x in xs)
     dtypes = tuple(x.dtype for x in xs)
@@ -417,6 +397,18 @@
         )
 
 
+def _mul_prop_fn(op, x, y):
+    if not (
+        isinstance(x, Tensor)
+        and isinstance(y, Tensor)
+        and x.shape == y.shape
+        and x.dtype == y.dtype
+        and x.device == y.device
+    ):
+        _raise_type_error(op, x, y)
+    return x
+
+
 def _reduce_mean_prop_fn(op, x):
     if "keepdims" in op.attributes:
         keepdims = op.attributes["keepdims"]
@@ -472,7 +464,6 @@
     if not isinstance(x, Tensor) or device == x.device:
         _raise_type_error(op, x)
     return Tensor(dtype=x.dtype, shape=x.shape, device=device)
-
 
 
 def _split_prop_fn(op, x):
@@ -665,12 +656,9 @@
     ("MatMul", (Tensor, Tensor)): _matmul_prop_fn,
     ("MatMulGrad", (Tensor, Tensor, Tensor)): _matmul_grad_prop_fn,
     ("Min", (Tensor, Tensor)): _min_prop_fn,
-<<<<<<< HEAD
     ("Mul", (Tensor, Tensor)): _elementwise_tensor_op_prop_fn,
     ("NonZero", (Tensor,)): _nonzero_prop_fn,
     ("ReduceMean", (Tensor,)): _reduce_mean_prop_fn,
-=======
->>>>>>> 7e128b39
     ("Relu", (Tensor,)): _relu_prop_fn,
     ("ReluGrad", (Tensor, Tensor)): _relu_grad_prop_fn,
     ("Select", (TupleType,)): _select_prop_fn,
