from collections import defaultdict, OrderedDict
from functools import reduce
import logging
import numpy as np
import onnx
from onnx import numpy_helper

from ..ir import FunctionMaker, Value
from ..ir.type import Bool, Float16, Float32, Int32, Int64, Tensor


def _get_dist_ir_dtype_from_onnx_dtype(onnx_dtype):
    if onnx_dtype == 0:
        raise ValueError("Undefined onnx_dtype")
    elif onnx_dtype == 1:
        return Float32()
    elif onnx_dtype == 6:
        return Int32()
    elif onnx_dtype == 7:
        return Int64()
    elif onnx_dtype == 9:
        return Bool()
    elif onnx_dtype == 10:
        return Float16()
    else:
        raise NotImplementedError(f"onnx_dtype {onnx_dtype}")


def _get_numpy_dtype_from_onnx_dtype(onnx_dtype):
    if onnx_dtype == 0:
        raise ValueError("Undefined onnx_dtype")
    elif onnx_dtype == 1:
        return np.float32
    elif onnx_dtype == 6:
        return np.int32
    elif onnx_dtype == 7:
        return np.int64
    elif onnx_dtype == 9:
        return bool
    else:
        raise NotImplementedError(f"onnx_dtype {onnx_dtype}")


def _parse_attribute(attr):
    key = attr.name
    attr_type = attr.type
    value = None
    if attr_type == 0:
        raise ValueError("Undefined attribute type")
    elif attr_type == 1:
        assert isinstance(attr.f, float)
        value = attr.f
    elif attr_type == 2:
        assert isinstance(attr.i, int)
        value = attr.i
    elif attr_type == 3:
        value = str(attr.s)
    elif attr_type == 4:
        numpy_dtype = _get_numpy_dtype_from_onnx_dtype(attr.t.data_type)
        value = np.frombuffer(attr.t.raw_data, dtype=numpy_dtype)
    elif attr_type == 5:
        raise NotImplementedError("Graph attribute")
    elif attr_type == 11:
        raise NotImplementedError("Sparse tensor attribute")
    elif attr_type == 6:
        value = tuple(attr.floats)
        for v in value:
            assert isinstance(v, float)
    elif attr_type == 7:
        value = tuple(attr.ints)
        for v in value:
            assert isinstance(v, int)
    elif attr_type == 8:
        value = tuple(attr.strings)
        for v in value:
            assert isinstance(v, str)
    elif attr_type == 9:
        raise NotImplementedError("Tensors attribute")
    elif attr_type == 10:
        raise NotImplementedError("Graphs attribute")
    elif attr_type == 12:
        raise NotImplementedError("Sparse tensors attribute")
    assert value is not None
    return key, value


def _parse_tensor_proto(tensor_proto):
    data = numpy_helper.to_array(tensor_proto)
    return data


def parse_tensor_from_file(path):
    tensor_proto = onnx.TensorProto()
    with open(path, "rb") as f:
        tensor_proto.ParseFromString(f.read())
    return _parse_tensor_proto(tensor_proto)


def import_from_onnx(
    onnx_model,
    name="foo",
    default_device=None,
    function_output_names=None,
    parse_input_data=True,
):
    onnx_model = onnx.load(onnx_model)
    dist_ir_function = FunctionMaker(name)

    inputs = {}
    input_data = OrderedDict()
    output_src = {}

    def add_input(value):
        if value.name in inputs:
            logging.warning(f"Skipping adding {value.name}; already an input value")
            return
        assert "ValueInfoProto" in str(type(value))
        assert hasattr(value, "type")
        assert hasattr(value.type, "tensor_type")
        dtype = _get_dist_ir_dtype_from_onnx_dtype(value.type.tensor_type.elem_type)
        typ = Tensor(dtype=dtype, device=default_device)
        v = dist_ir_function.add_input_value(value.name, typ)
        inputs[value.name] = v

    def add_tensor(value):
        if value.name in inputs:
            logging.warning(f"Skipping adding {value.name}; already an input value")
            return
        assert "TensorProto" in str(type(value))
        dist_ir_dtype = _get_dist_ir_dtype_from_onnx_dtype(value.data_type)
        typ = Tensor(
            dtype=dist_ir_dtype, shape=tuple(value.dims), device=default_device
        )
        v = dist_ir_function.add_input_value(value.name, typ)
        inputs[value.name] = v
        if parse_input_data:
            input_data[v] = _parse_tensor_proto(value)

    for value in onnx_model.graph.input:
        logging.debug(f"Adding input {value.name} from graph.input")
        add_input(value)

    for value in onnx_model.graph.initializer:
        logging.debug(f"Adding input {value.name} from graph.initializer")
        add_tensor(value)

    nodes = list(onnx_model.graph.node)
    type_count = defaultdict(lambda: 0)
    for node in nodes:
        if node.name == "":
            node.name = f"{node.op_type}_{type_count[node.op_type]}"
        type_count[node.op_type] += 1
<<<<<<< HEAD
    # adjacency_list = _get_adjacency_list(nodes)
    # nodes = _topo_sort(nodes, adjacency_list)
=======
>>>>>>> 739bdaad
    for node in nodes:
        per_node_inputs = []
        logging.debug(f"Getting inputs for node {node.name} ({node.op_type})...")
        for value in node.input:
            if value == "":
                assert "Optimizer" in node.name
                continue
            if value in inputs:
                logging.debug(f"Found input {value} in inputs")
                per_node_inputs.append(inputs[value])
            elif value in output_src:
                logging.debug(f"Found input {value} in output_src")
                per_node_inputs.append(output_src[value])
            else:
                raise ValueError(f"Could not find input {value}!")
        output_names = [v for v in node.output if v != ""]
        attributes = {k: v for k, v in [_parse_attribute(a) for a in node.attribute]}
        if node.op_type == "Constant":
            attributes["device"] = default_device
        outputs = dist_ir_function.add_op(
            op_type=node.op_type,
            name=node.name,
            inputs=per_node_inputs,
            output_names=output_names,
            attributes=attributes,
        )
        # Match node's outputs with the output Values created in op:
        if len(node.output) == 1:
            assert isinstance(outputs, Value)
            outputs = [outputs]
        else:
            assert len(outputs) == len(output_names)
        for out_name, value in zip(output_names, outputs):
            if out_name == "":
                assert "Optimizer" in node.name
                continue
            assert out_name == value.name
            assert out_name not in output_src
            output_src[out_name] = value
            logging.debug(f"Found output {out_name}")

    if function_output_names is not None:
        dist_ir_function.set_outputs_auto()
        function_output_values = []
        for output in dist_ir_function.outputs:
            if output.name in function_output_names:
                function_output_values.append(output)
        dist_ir_function.set_outputs(function_output_values)

    return dist_ir_function.finalize(), input_data<|MERGE_RESOLUTION|>--- conflicted
+++ resolved
@@ -150,11 +150,7 @@
         if node.name == "":
             node.name = f"{node.op_type}_{type_count[node.op_type]}"
         type_count[node.op_type] += 1
-<<<<<<< HEAD
-    # adjacency_list = _get_adjacency_list(nodes)
-    # nodes = _topo_sort(nodes, adjacency_list)
-=======
->>>>>>> 739bdaad
+
     for node in nodes:
         per_node_inputs = []
         logging.debug(f"Getting inputs for node {node.name} ({node.op_type})...")
