--- conflicted
+++ resolved
@@ -9,14 +9,9 @@
 
     device_id: str
     device_type: str
-<<<<<<< HEAD
-    throughput: float = 1.0e14
-    dram_bandwidth: float = 1.2e12
-    kernel_launch_overhead: float = 1e-5
-=======
     throughput: float = constants.DEFAULT_DEVICE_THROUGHPUT
     dram_bandwidth: float = constants.DEFAULT_DRAM_BANDWIDTH
->>>>>>> 7b63d54f
+    kernel_launch_overhead: float = constants.DEFAULT_KERNEL_LAUNCH_OVERHEAD
     is_variable: bool = False
 
     device_variable_id: ClassVar[int] = 0
