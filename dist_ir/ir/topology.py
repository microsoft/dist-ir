--- conflicted
+++ resolved
@@ -12,35 +12,21 @@
     def devices(self):
         return self._devices
 
-<<<<<<< HEAD
-    # TODO: Move throughput and dram_bandwidth to common constants file
-    def add_device(
-        self,
-        device_type,
-        throughput=1.0e14,
-        dram_bandwidth=1.2e12,
-        kernel_launch_overhead=1e-5,
-=======
     def add_device(
         self,
         device_type,
         throughput=constants.DEFAULT_DEVICE_THROUGHPUT,
         dram_bandwidth=constants.DEFAULT_DRAM_BANDWIDTH,
         kernel_launch_overhead=constants.DEFAULT_KERNEL_LAUNCH_OVERHEAD,
->>>>>>> 3c5e8287
     ):
         device_id = self._device_id_counter
         self._device_id_counter += 1
         device = Device(
-<<<<<<< HEAD
             device_id,
             device_type,
             throughput=throughput,
             dram_bandwidth=dram_bandwidth,
             kernel_launch_overhead=kernel_launch_overhead,
-=======
-            device_id, device_type, throughput, dram_bandwidth, kernel_launch_overhead
->>>>>>> 3c5e8287
         )
         self._devices.append(device)
         self._bandwidths[device] = {}
@@ -69,27 +55,10 @@
     kernel_launch_overhead=constants.DEFAULT_KERNEL_LAUNCH_OVERHEAD,
     network_bandwidth=constants.DEFAULT_NETWORK_BANDWIDTH,
 ):
-<<<<<<< HEAD
-    # TODO: Add kernel launch overhead to Device definition
-=======
->>>>>>> 3c5e8287
     topology = Topology()
-    d0 = topology.add_device("gpu")
+    d0 = topology.add_device("cpu")
     for i in range(1, world_size + 1):
         topology.add_device(
-<<<<<<< HEAD
-            "gpu", throughput=device_throughput, dram_bandwidth=dram_bandwidth
-        )
-        for j in range(0, i):
-            if j == 0:
-                topology.set_bandwidth(
-                    topology.devices[i], topology.devices[j], network_bandwidth
-                )
-            else:
-                topology.set_bandwidth(
-                    topology.devices[i], topology.devices[j], network_bandwidth
-                )
-=======
             "gpu",
             throughput=device_throughput,
             dram_bandwidth=dram_bandwidth,
@@ -109,5 +78,4 @@
                 )
     else:
         raise ValueError(f"Invalid network bandwidth {network_bandwidth}")
->>>>>>> 3c5e8287
     return topology