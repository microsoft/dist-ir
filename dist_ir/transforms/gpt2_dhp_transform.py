from collections import defaultdict, Hashable
from frozendict import frozendict
from itertools import chain
import math
import numpy as np
import logging
import re
import roundrobin


<<<<<<< HEAD
from ..executor.type_inference import infer_types
from ..ir.function import FunctionMaker
=======
from ..ir import cpprint, Op
from ..ir.function import Function, FunctionMaker
>>>>>>> 96a3d4d0
from .pipedream_scheduler import PipeDreamScheduler
from .sanitize_attributes_transform import (
    sanitize_unhashable_attributes,
    restore_unhashable_attributes,
)

# TODO: Add these helper functions to a transform-writing API


def _add_values(v1, v2, function, output_name):
    return function.add_op("Add", inputs=[v1, v2], output_names=[output_name])


def _concat_values(vs, function, dim, output_name):
    return function.add_op(
        "Concat", inputs=vs, attributes={"axis": dim}, output_names=[output_name]
    )


def _identity(v, function, output_name):
    return function.add_op("Identity", inputs=[v], output_names=[output_name])


def _split_value(v, function, num_splits, parallelism_level, dim=0):
    output_names = [f"{v.name}_{parallelism_level}_{i}" for i in range(num_splits)]
    return function.add_op(
        "SplitUniform",
        inputs=[v],
        attributes={"axis": dim, "num_splits": num_splits},
        output_names=output_names,
    )


def _mpi_allgather_values(vs, function, dim, output_names):
    return function.add_op(
        "MPIAllgather",
        inputs=vs,
        attributes={"axis": dim},
        output_names=output_names,
    )


def _mpi_allreduce_values(vs, function, output_names):
    return function.add_op(
        "MPIAllreduce",
        inputs=vs,
        output_names=output_names,
    )


def _mpi_broadcast_value(v, function, devices, parallelism_level):
    output_names = [f"{v.name}_{parallelism_level}_{i}" for i in range(len(devices))]
    return function.add_op(
        "MPIBroadcast",
        inputs=[v],
        attributes={"devices": devices},
        output_names=output_names,
    )


def _mpi_scatter_value(v, function, dim, devices, parallelism_level):
    output_names = [f"{v.name}_{parallelism_level}_{i}" for i in range(len(devices))]
    return function.add_op(
        "MPIScatter",
        inputs=[v],
        attributes={"axis": dim, "devices": devices},
        output_names=output_names,
    )


def _send_value(v, function, device, output_name):
    return function.add_op(
        "Send",
        inputs=[v],
        attributes={"device": device},
        output_names=[output_name],
    )


def _get_op_to_stage_map(stages):
    """Given a list of stages, returns a map from each op in each
    stage to the encompassing stage."""
    op_to_stage = {}
    for stage in stages:
        for op in stage.ops:
            op_to_stage[op] = stage
    return op_to_stage


def _get_consumer_devices_for_pp_value(
    value, function, op_to_stage_map, pp_devices, partition_map
):
    """Returns the set of consumer devices for a pipeline parallel value given
    the corresponding partition map."""
    consumers = function.consumers[value]
    consumer_stages = (op_to_stage_map[op] for op in consumers)
    consumer_devices = set(
        partition_map[consumer_stage] for consumer_stage in consumer_stages
    ).intersection(set(pp_devices))
    return consumer_devices


def _partition_inputs_dp(function, device_tree):
    """Partitions inputs using data parallelism."""

    device_tree_root = tuple(device_tree.keys())[0]
    dp_devices = tuple(sorted(device_tree[device_tree_root].keys()))
    dp_inputs = {}
    if len(dp_devices) > 1:
        # If using data parallelism, partition the inputs and labels
        # and replicate the weights.
        for inp in function.inputs:
            if inp.name == "input1":
                dp_inputs[inp] = _mpi_scatter_value(
                    inp, function, dim=0, devices=dp_devices, parallelism_level="dp"
                )
            else:
                dp_inputs[inp] = _mpi_broadcast_value(
                    inp, function, devices=dp_devices, parallelism_level="dp"
                )
    else:
        # If not using data parallelism, just forward the values from
        # the default device.
        for inp in function.inputs:
            dp_inputs[inp] = [
                _send_value(
                    inp, function, dp_devices[0], output_name=f"{inp.name}_dp_0"
                )
            ]
    return dp_inputs


def _partition_input_hp(inp, function, devices, dim, n_head=None):
    """Partitions the given input using horizontal parallelism.

    Megatron-style parallelism requires splitting the weight matrices
    into 3 parts (Q, K, V) and then dividing each sub-matrix by the
    horizontal parallel degree H. However, this transform must first
    partition the weight matrices by H before doing the split into
    Q, K, V. Therefore to account for the Split op in the graph,
    we must do the following in this initial step:
      1) Split the matrix into Q, K, V
      2) Further split each sub-matrix into H matrices
      3) Re-assemble the full matrix in the form
         Q_1, K_1, V_1, Q_2, K_2, V_2, ..., Q_H, K_H, V_H
      4) Scatter the reassembled matrix to the horizontal parallel devices
    """
    Q, K, V = _split_value(inp, function, 3, parallelism_level="hp", dim=dim)

    hp_degree = len(devices)
    Qs_hp = _split_value(Q, function, hp_degree, parallelism_level="hp", dim=dim)
    Ks_hp = _split_value(K, function, hp_degree, parallelism_level="hp", dim=dim)
    Vs_hp = _split_value(V, function, hp_degree, parallelism_level="hp", dim=dim)

    rearranged_inp = _concat_values(
        tuple(chain.from_iterable(zip(Qs_hp, Ks_hp, Vs_hp))), function, dim, inp.name
    )
    return _mpi_scatter_value(
        rearranged_inp,
        function,
        devices=devices,
        dim=dim,
        parallelism_level="hp",
    )


def _partition_inputs_hp(function, device_tree, dp_inputs):
    """Partitions inputs using horizontal parallelism."""
    device_tree_root = tuple(device_tree.keys())[0]
    dp_devices = tuple(sorted(device_tree[device_tree_root].keys()))
    hp_inputs = {}
    for i, dp_device in enumerate(dp_devices):
        hp_devices = tuple(sorted(device_tree[device_tree_root][dp_device].keys()))
        # If using horizontal parallelism, replicate the inputs and labels
        # and partition the weights. We do this once for each
        # data parallel partition.
        if len(hp_devices) > 1:
            for inp in function.inputs:
                if "c_attn.weight" in inp.name:
                    hp_inputs[dp_inputs[inp][i]] = _partition_input_hp(
                        dp_inputs[inp][i],
                        function,
                        devices=hp_devices,
                        dim=1,
                    )
                elif "c_attn.bias" in inp.name:
                    hp_inputs[dp_inputs[inp][i]] = _partition_input_hp(
                        dp_inputs[inp][i],
                        function,
                        devices=hp_devices,
                        dim=0,
                    )
                elif "c_fc.weight" in inp.name:
                    hp_inputs[dp_inputs[inp][i]] = _mpi_scatter_value(
                        dp_inputs[inp][i],
                        function,
                        devices=hp_devices,
                        dim=1,
                        parallelism_level="hp",
                    )
                elif (
                    "attn.c_proj.weight" in inp.name
                    or "c_fc.bias" in inp.name
                    or "mlp.c_proj.weight" in inp.name
                ):
                    hp_inputs[dp_inputs[inp][i]] = _mpi_scatter_value(
                        dp_inputs[inp][i],
                        function,
                        devices=hp_devices,
                        dim=0,
                        parallelism_level="hp",
                    )
                else:
                    hp_inputs[dp_inputs[inp][i]] = _mpi_broadcast_value(
                        dp_inputs[inp][i],
                        function,
                        devices=hp_devices,
                        parallelism_level="hp",
                    )
        else:
            # If not using horizontal parallelism, no action necessary here.
            for inp in function.inputs:
                hp_inputs[dp_inputs[inp][i]] = [dp_inputs[inp][i]]
    return hp_inputs


def _partition_inputs_pp(
    init_function,
    device_tree,
    dp_inputs,
    hp_inputs,
    num_microbatches,
    function,
    transformed_inputs,
    partition_maps,
    op_to_stage_maps,
):
    """Partitions inputs using pipeline parallelism."""
    device_tree_root = tuple(device_tree.keys())[0]
    dp_devices = tuple(sorted(device_tree[device_tree_root].keys()))
    pp_inputs = defaultdict(dict)
    for i, dp_device in enumerate(dp_devices):
        hp_devices = tuple(sorted(device_tree[device_tree_root][dp_device].keys()))
        for j, hp_device in enumerate(hp_devices):
            pp_devices = device_tree[device_tree_root][dp_device][hp_device]
            for orig_inp in function.inputs:
                inp = transformed_inputs[orig_inp]
                hp_input = hp_inputs[dp_inputs[inp][i]][j]
                if len(pp_devices) > 1:
                    # If using pipeline parallelism, split the input query along the
                    # batch dimension and send all other inputs to their respective devices
                    # according to the partition map. We do this once for every horizontal
                    # parallel partition (and corresponding data parallel partition).
                    if inp.name == "input1":
                        pp_inputs[hp_input][0] = _split_value(
                            hp_input,
                            init_function,
                            num_splits=num_microbatches,
                            parallelism_level="pp",
                        )
                    else:
                        consumer_devices = _get_consumer_devices_for_pp_value(
                            orig_inp,
                            function,
                            op_to_stage_maps[i],
                            pp_devices,
                            partition_maps[i][j],
                        )
                        for consumer_device in consumer_devices:
                            if consumer_device != hp_device:
                                pp_input = _send_value(
                                    hp_input,
                                    init_function,
                                    consumer_device,
                                    output_name=f"{hp_input.name}_pp_all",
                                )
                            else:
                                pp_input = _identity(
                                    hp_input,
                                    init_function,
                                    output_name=f"{hp_input.name}_pp_all",
                                )
                            pp_inputs[hp_input][pp_devices.index(consumer_device)] = [
                                pp_input for _ in range(num_microbatches)
                            ]
                else:
                    # If not using pipeline parallelism, no action necessary here.
                    pp_inputs[hp_input][0] = [hp_input]
    return pp_inputs


def _pipeline_parallel_partition(function, pp_degree, devices):
    """Partitions the function into pipeline parallel stages."""

    # Assemble blocks using MLP Gemm ops as cut points.
    blocks = []
    cur_block = []
    for op in function.ops:
        cur_block.append(op)
        if op.op_type == "Gemm" and any(
            "mlp.c_proj.weight" in inp.name for inp in op.inputs
        ):
            blocks.append(cur_block)
            cur_block = []
    blocks.append(cur_block)
    subfunctions = [
        function.get_subfunction(block, name=f"{function.name} block {i}")
        for i, block in enumerate(blocks)
    ]

    # Places blocks on each device.
    get_roundrobin = roundrobin.basic(list(range(pp_degree)))
    device_order = sorted([get_roundrobin() for _ in range(len(subfunctions))])
    partition_map = {}
    for i in range(len(subfunctions)):
        partition_map[subfunctions[i]] = devices[device_order[i]]
    return partition_map


def _get_device_tree(dp_degree, hp_degree, pp_degree, devices):
    """Constructs a hierarchical device tree given a D/H/P parallelism specification.

    For a list of devices [0, 1, 2, 3, 4, 5, 6, 7, 8] and 2/2/2 D/H/P parallelism,
    the returned device tree will be the following:

    {
      0: {
        1: {
          1: (1, 2),
          3: (3, 4)
        },
        5: {
          5: (5, 6),
          7: (7, 8)
        }
      }
    }

    which represents the following hierarchical topology:

                      0
                   /     \
                 /         \
               /             \
              1               5
           /     \         /     \
          1       3       5       7
         / \     / \     / \     / \
        1   2   3   4   5   6   7   8
    """
    world_size = dp_degree * hp_degree * pp_degree
    dp_size = world_size // dp_degree
    hp_size = dp_size // hp_degree
    device_tree = {
        devices[0]: {
            devices[1 + i * dp_size]: {
                devices[1 + i * dp_size + j * hp_size]: tuple(
                    devices[
                        1
                        + i * dp_size
                        + j * hp_size : 1
                        + i * dp_size
                        + (j + 1) * hp_size
                    ]
                )
                for j in range(hp_degree)
            }
            for i in range(dp_degree)
        }
    }
    return device_tree


<<<<<<< HEAD
=======
def check_params(
    batch_size, dp_degree, hp_degree, pp_degree, num_microbatches, n_head, d_embd
):
    power_of_two = lambda x: int(np.log2(x)) == np.log2(x)
    if not power_of_two(dp_degree):
        raise ValueError("Data parallel degree must be a power of two")
    elif not power_of_two(hp_degree):
        raise ValueError("Horizontal parallel degree must be a power of two")
    elif not power_of_two(pp_degree):
        raise ValueError("Pipeline parallel degree must be a power of two")
    elif not power_of_two(num_microbatches):
        raise ValueError("# of microbatches must be a power of two")
    elif dp_degree > batch_size:
        raise ValueError("Data parallel degree must be <= batch size")
    elif pp_degree > 1 and num_microbatches == 1:
        raise ValueError(
            "# of microbatches must be > 1 for pipeline parallel degree > 1"
        )
    elif batch_size // dp_degree < num_microbatches:
        raise ValueError(
            "Number of pipeline parallel microbatches must be <= "
            "the data parallel batch size"
        )
    elif d_embd % n_head != 0:
        raise ValueError(
            "Embedding dimension must be divisible by number of attention heads"
        )
    elif hp_degree > n_head:
        raise ValueError("# of attention heads must be > horizontal parallel degree")


>>>>>>> 96a3d4d0
def update_attributes(
    op_type,
    attributes,
    attribute_map,
    old_d_embd,
    new_d_embd,
    old_n_head,
    new_n_head,
    new_device=None,
):
<<<<<<< HEAD
=======
    """Updates attributes for Split and Constant ops to reflect new model paramters."""
>>>>>>> 96a3d4d0
    if op_type == "Split":
        if "split" in attributes and attributes["split"] == (
            old_d_embd,
            old_d_embd,
            old_d_embd,
        ):
            assert len(attributes) == 2
            attributes = frozendict(
                {
                    "axis": attributes["axis"],
                    "split": (
                        new_d_embd,
                        new_d_embd,
                        new_d_embd,
                    ),
                }
            )
    elif op_type == "Constant":
        value = attribute_map[("value", attributes["value"])]
        if (
            isinstance(value, np.ndarray)
            and value.shape == (1,)
            and value[0] == old_n_head
        ):
            value = np.array([new_n_head])
            sanitized_value = value.tobytes()
<<<<<<< HEAD
=======
            attributes = frozendict(
                {"value": sanitized_value, "device": attributes["device"]}
            )
            attribute_map[("value", sanitized_value)] = value
>>>>>>> 96a3d4d0
            new_device = new_device if new_device is not None else attributes["device"]
            attributes = frozendict({"value": sanitized_value, "device": new_device})
            attribute_map[("value", sanitized_value)] = value
        elif new_device is not None:
            sanitized_value = attributes["value"]
            attributes = frozendict({"value": sanitized_value, "device": new_device})
    return attributes


<<<<<<< HEAD
# TODO assign device 1 to init_fn inputs here?
=======
>>>>>>> 96a3d4d0
def gpt2_dhp_transform(
    function,
    dp_degree,
    hp_degree,
    pp_degree,
    devices,
    num_microbatches,
    d_embd,
    n_head,
    debug=False,
):
    """Automatically distributes a GPT-2 function using D/H/P hybrid parallelism."""

    if debug:
        logging.basicConfig(format="%(levelname)s:%(message)s", level=logging.DEBUG)

    # Temporarily remove unhashable attributes.
    (function, attribute_map) = sanitize_unhashable_attributes(function)

    # Initialize the transformed function and construct the device tree given the
    # specified parallelism dimensions.
    fn_name = f"{function.name}_{dp_degree}_{hp_degree}_{pp_degree}_{num_microbatches}"
    transformed_function = FunctionMaker(name=fn_name)
    device_tree = _get_device_tree(dp_degree, hp_degree, pp_degree, devices)
    device_tree_root = tuple(device_tree.keys())[0]
    dp_devices = tuple(sorted(device_tree[device_tree_root].keys()))
    # A list of lists of horizontal parallel devices that synchronize
    # across data parallel partitions.
    hp_device_groups = list(
        zip(
            *[
                tuple(sorted(device_tree[device_tree_root][dp_device].keys()))
                for dp_device in dp_devices
            ]
        )
    )

    # Construct pipeline parallel partitions and schedules for each
    # horizontal parallel partition.
    # A map with the following structure:
    # Data parallel partition ID
    # |-> Attention block (subfunction)
    #     |-> Assigned device
    partition_maps = defaultdict(dict)
    # A list of pipeline parallel schedules, with one schedule
    # (represented as a list of dicts) for every horizontal parallel partition.
    pp_schedules = defaultdict(list)
    op_to_stage_maps = {}
    for i, dp_device in enumerate(device_tree[device_tree_root]):
        hp_devices = tuple(sorted(device_tree[device_tree_root][dp_device].keys()))
        # Construct the pipeline parallel schedules for each horizontal parallel partition.
        for j, hp_device in enumerate(hp_devices):
            pp_devices = device_tree[device_tree_root][dp_device][hp_device]
            partition_maps[i][j] = _pipeline_parallel_partition(
                function, pp_degree, pp_devices
            )
            op_to_stage_maps[i] = _get_op_to_stage_map(partition_maps[i][j].keys())
            scheduler = PipeDreamScheduler(num_microbatches)
            schedule = scheduler.schedule(function, partition_maps[i][j])
            pp_schedules[i].append(schedule)

    # An init function that moves weights/inputs to correct devices.
    init_function = FunctionMaker(name=fn_name + "_init")
    transformed_inputs = {}
    for inp in function.inputs:
        v = init_function.add_input_value(inp.name, inp.type)
        transformed_inputs[inp] = v

    # Partition inputs across each parallelism dimension.
    dp_inputs = _partition_inputs_dp(init_function, device_tree)
    hp_inputs = _partition_inputs_hp(init_function, device_tree, dp_inputs)
    pp_inputs = _partition_inputs_pp(
        init_function,
        device_tree,
        dp_inputs,
        hp_inputs,
        num_microbatches,
        function,
        transformed_inputs,
        partition_maps,
        op_to_stage_maps,
    )
    init_function = init_function.finalize()

    # Infer types so that init_function.outputs have correct types
    init_function = infer_types(init_function, init_function.inputs)

    # Inputs of transformed_function are outputs of init_function.
    for v in init_function.outputs:
        transformed_function.inputs.append(v)

    dp_outputs = defaultdict(list)
    for i, dp_device in enumerate(device_tree[device_tree_root]):
        # A map with the following structure:
        # original intermediate value
        # |-> horizontal parallel partition ID
        #     |-> pipeline parallel partition ID
        #         |-> microbatch ID
        #             |-> transformed intermediate value
        intermediate_value_map = defaultdict(
            lambda: defaultdict(lambda: defaultdict(dict))
        )

        # Jointly iterate through all the schedules, timestep by timestep.
        # Timesteps will be a tuple of dicts corresponding to the pipeline parallel
        # schedules at this timestep (represented as a dict) for each horizontal
        # parallel partition. The keys (devices) for each schedule will be different,
        # but the values should be the same. This iteration strategy is necessary
        # for Megatron-style synchronization.
        hp_devices = tuple(sorted(device_tree[device_tree_root][dp_device].keys()))
        for timesteps in zip(*pp_schedules[i]):
            # For a given set of timesteps, iterate through in order of matching
            # horizontal parallel devices.
            for devices in zip(*tuple(sorted(ts.keys()) for ts in timesteps)):
                # Verify that for this group of horizontal parallel devices the
                # corresponding pipeline parallel stage is exactly the same.
                assert (
                    len(set(ts[device] for ts, device in zip(timesteps, devices))) == 1
                )
                assert len(devices) == hp_degree
                stage, microbatch_id = timesteps[0][devices[0]]
                logging.debug(
                    f"Scheduling stage {stage.name}, microbatch {microbatch_id} "
                    f"on device(s) {devices}"
                )
                for op in stage.ops:
                    # Collect inputs for this op.
                    for j, device in enumerate(devices):
                        logging.debug(
                            f"Scheduling op {op} on device {device.device_id}"
                        )
                        pp_devices = device_tree[device_tree_root][dp_device][
                            hp_devices[j]
                        ]
                        k = pp_devices.index(device)
                        input_values = []
                        for inp in op.inputs:
                            # Retrieve the transformed input value from the appropriate
                            # data structure depending on whether the original input is
                            # a function input or an intermediate value.
                            if inp in function.inputs:
                                v = transformed_inputs[inp]
                                dp_v = dp_inputs[v][i]
                                hp_v = hp_inputs[dp_v][j]
                                pp_v = pp_inputs[hp_v][k][microbatch_id]
                                input_values.append(pp_v)
                            else:
                                output_value = intermediate_value_map[j][k][
                                    microbatch_id
                                ][inp]
                                input_values.append(output_value)
                        # Add the op once for each device to the transformed function.
<<<<<<< HEAD
                        if op.op_type == "Split" or op.op_type == "Constant":
=======
                        if hp_degree > 1 and (
                            op.op_type == "Split" or op.op_type == "Constant"
                        ):
>>>>>>> 96a3d4d0
                            attributes = update_attributes(
                                op.op_type,
                                op.attributes,
                                attribute_map,
                                old_d_embd=d_embd,
                                new_d_embd=d_embd // hp_degree,
                                old_n_head=n_head,
                                new_n_head=n_head // hp_degree,
                                new_device=device,
                            )
                        else:
                            attributes = op.attributes
                        transformed_outputs = transformed_function.add_op(
                            op.op_type,
                            name=op.name,
                            inputs=input_values,
                            attributes=attributes,
                            output_names=[
                                (
                                    f"{v.name}_dp_{i}_hp_{j}_pp_{microbatch_id}"
                                    f"_device_{device.device_id}"
                                )
                                for v in op.outputs
                            ],
                        )
                        if not isinstance(transformed_outputs, tuple):
                            transformed_outputs = (transformed_outputs,)
                        for output, transformed_output in zip(
                            op.outputs, transformed_outputs
                        ):
                            assert (
                                output
                                not in intermediate_value_map[j][k][microbatch_id]
                            )
                            intermediate_value_map[j][k][microbatch_id][
                                output
                            ] = transformed_output

                    # Reset variables.
                    j = None
                    k = None
                    device = None

                    # Aggregate horizontal parallel outputs.
                    if hp_degree > 1:
                        if op.op_type == "Gemm" and any(
                            [
                                "attn.c_proj.weight" in inp.name
                                or "mlp.c_proj.weight" in inp.name
                                for inp in op.inputs
                            ]
                        ):
                            for output in op.outputs:
                                value_names = tuple(
                                    intermediate_value_map[j][k][microbatch_id][output]
                                    for j in range(len(devices))
                                    for k in intermediate_value_map[j]
                                    if output
                                    in intermediate_value_map[j][k][microbatch_id]
                                )
                                logging.debug(
                                    f"Doing horizontal parallel reduction for "
                                    f"microbatch {microbatch_id} for {value_names}"
                                )
                                aggregated_hp_outputs = []
                                for j, device in enumerate(devices):
                                    pp_devices = device_tree[device_tree_root][
                                        dp_device
                                    ][hp_devices[j]]
                                    aggregated_hp_outputs.append(
                                        intermediate_value_map[j][
                                            pp_devices.index(device)
                                        ][microbatch_id][output]
                                    )
                                reduced_outputs = _mpi_allreduce_values(
                                    tuple(aggregated_hp_outputs),
                                    transformed_function,
                                    output_names=[
                                        (
                                            f"{output.name}_dp_{i}_hp_all_pp_"
                                            f"{microbatch_id}_device_{device.device_id}"
                                        )
                                        for j, device in enumerate(devices)
                                    ],
                                )
                                assert len(reduced_outputs) == len(devices)
                                for j, (device, reduced_output) in enumerate(
                                    zip(devices, reduced_outputs)
                                ):
                                    pp_devices = device_tree[device_tree_root][
                                        dp_device
                                    ][hp_devices[j]]
                                    k = pp_devices.index(device)
                                    intermediate_value_map[j][k][microbatch_id][
                                        output
                                    ] = reduced_output

                    # Aggregate pipeline parallel outputs.
                    for output in op.outputs:
                        if output in function.outputs:
                            for j, device in enumerate(devices):
                                pp_devices = device_tree[device_tree_root][dp_device][
                                    hp_devices[j]
                                ]
                                k = pp_devices.index(device)
                                mb_k_output = intermediate_value_map[j][k][
                                    microbatch_id
                                ][output]
                                match = re.search("hp\_(.*)\_pp", mb_k_output.name)
                                hp_level = match.group(1)
                                if microbatch_id == 0:
                                    # We clone the output from the first microbatch to create
                                    # the aggregated output.
                                    if num_microbatches > 1:
                                        intermediate_value_map[j][k]["all"][
                                            output
                                        ] = _identity(
                                            mb_k_output,
                                            transformed_function,
                                            f"{output.name}_dp_{i}_hp_{hp_level}_pp_all_"
                                            f"device_{device.device_id}",
                                        )
                                    else:
                                        intermediate_value_map[j][k]["all"][
                                            output
                                        ] = mb_k_output

                                else:
                                    # For all subsequent microbatches, we aggregate into the
                                    # specially designated aggregation output. In particular,
                                    # we add weights together and concatenate batch-dependent
                                    # values together.
                                    assert output in intermediate_value_map[j][k]["all"]
                                    mb_all_output = intermediate_value_map[j][k]["all"][
                                        output
                                    ]
                                    assert (
                                        re.search(
                                            "hp\_(.*)\_pp", mb_all_output.name
                                        ).group(1)
                                        == hp_level
                                    )
                                    logging.debug(
                                        f"Doing pipeline parallel aggregation for {mb_all_output} "
                                        f"and {mb_k_output} on device {device.device_id}"
                                    )
                                    intermediate_value_map[j][k]["all"][
                                        output
                                    ] = _concat_values(
                                        (mb_all_output, mb_k_output),
                                        transformed_function,
                                        dim=0,
                                        output_name=(
                                            f"{output.name}_dp_{i}_hp_{hp_level}_"
                                            f"pp_all_device_{device.device_id}"
                                        ),
                                    )

            # Forward any timestep outputs to the next pipeline parallel partition.
            if pp_degree > 1:
                for devices in zip(*tuple(sorted(ts.keys()) for ts in timesteps)):
                    logging.debug(f"Forwarding outputs for stage {stage.name}...")
                    stage, microbatch_id = timesteps[0][devices[0]]
                    for j, device in enumerate(devices):
                        pp_devices = device_tree[device_tree_root][dp_device][
                            hp_devices[j]
                        ]
                        k = pp_devices.index(device)
                        for output in stage.outputs:
                            # An output is forwarded when its consumer devices reside
                            # on a different device than the current stage's device.
                            transformed_output = intermediate_value_map[j][k][
                                microbatch_id
                            ][output]
                            consumer_devices = _get_consumer_devices_for_pp_value(
                                output,
                                function,
                                op_to_stage_maps[i],
                                pp_devices,
                                partition_maps[i][j],
                            )
                            logging.debug(
                                f"Consumer devices for output {output.name}, "
                                f"microbatch {microbatch_id}, "
                                f"device {device.device_id}: "
                                f"{[d.device_id for d in consumer_devices]}"
                            )
                            for consumer_device in consumer_devices:
                                if device != consumer_device:
                                    logging.debug(
                                        f"Sending value {output.name} to "
                                        f"device {consumer_device.device_id}"
                                    )
                                    intermediate_value_map[j][
                                        pp_devices.index(consumer_device)
                                    ][microbatch_id][output] = _send_value(
                                        transformed_output,
                                        transformed_function,
                                        consumer_device,
                                        output_name=(
                                            f"{output.name}_dp_{i}_hp_{j}_pp_"
                                            f"{microbatch_id}_device_"
                                            f"{consumer_device.device_id}"
                                        ),
                                    )

        # Collect the pipeline parallel aggregated function outputs
        # from horizontal parallel partitions to do data parallel aggregation.
        for output in function.outputs:
            dp_outputs[output].append(
                tuple(
                    intermediate_value_map[j][k]["all"][output]
                    for j in intermediate_value_map
                    for k in intermediate_value_map[j]
                    if output in intermediate_value_map[j][k]["all"]
                )
            )
            # There should only be as many pipeline parallel aggregated function outputs
            # as there are horizontal parallel partitions.
            assert len(dp_outputs[output][-1]) == len(hp_devices)

    # Aggregate data parallel outputs.
    if dp_degree > 1:
        for output in dp_outputs:
            logging.debug(f"Doing data parallel reduction for {dp_outputs[output]}")
            hp_groups = list(zip(*dp_outputs[output]))
            if output.name == "output1":
                for i, hp_group in enumerate(hp_groups):
                    if hp_degree > 1:
                        hp_device_group_str = ",".join(
                            [str(d.device_id) for d in hp_device_groups[i]]
                        )
                    else:
                        hp_device_group_str = "all"
                    _mpi_allgather_values(
                        hp_group,
                        transformed_function,
                        dim=0,
                        output_names=[
                            f"{output.name}_dp_all_hp_{hp_device_group_str}_pp_all"
                            for _ in range(len(hp_group))
                        ],
                    )
            else:
                # Do nothing for other outputs
                pass

    # Hack to get around unhashable numpy array attributes
    # TODO: Fix this more gracefully?
    transformed_function = restore_unhashable_attributes(
        transformed_function, attribute_map
    )

    return init_function, transformed_function.finalize()<|MERGE_RESOLUTION|>--- conflicted
+++ resolved
@@ -8,13 +8,8 @@
 import roundrobin
 
 
-<<<<<<< HEAD
 from ..executor.type_inference import infer_types
 from ..ir.function import FunctionMaker
-=======
-from ..ir import cpprint, Op
-from ..ir.function import Function, FunctionMaker
->>>>>>> 96a3d4d0
 from .pipedream_scheduler import PipeDreamScheduler
 from .sanitize_attributes_transform import (
     sanitize_unhashable_attributes,
@@ -388,8 +383,6 @@
     return device_tree
 
 
-<<<<<<< HEAD
-=======
 def check_params(
     batch_size, dp_degree, hp_degree, pp_degree, num_microbatches, n_head, d_embd
 ):
@@ -421,7 +414,6 @@
         raise ValueError("# of attention heads must be > horizontal parallel degree")
 
 
->>>>>>> 96a3d4d0
 def update_attributes(
     op_type,
     attributes,
@@ -432,10 +424,7 @@
     new_n_head,
     new_device=None,
 ):
-<<<<<<< HEAD
-=======
     """Updates attributes for Split and Constant ops to reflect new model paramters."""
->>>>>>> 96a3d4d0
     if op_type == "Split":
         if "split" in attributes and attributes["split"] == (
             old_d_embd,
@@ -462,13 +451,6 @@
         ):
             value = np.array([new_n_head])
             sanitized_value = value.tobytes()
-<<<<<<< HEAD
-=======
-            attributes = frozendict(
-                {"value": sanitized_value, "device": attributes["device"]}
-            )
-            attribute_map[("value", sanitized_value)] = value
->>>>>>> 96a3d4d0
             new_device = new_device if new_device is not None else attributes["device"]
             attributes = frozendict({"value": sanitized_value, "device": new_device})
             attribute_map[("value", sanitized_value)] = value
@@ -478,10 +460,7 @@
     return attributes
 
 
-<<<<<<< HEAD
 # TODO assign device 1 to init_fn inputs here?
-=======
->>>>>>> 96a3d4d0
 def gpt2_dhp_transform(
     function,
     dp_degree,
@@ -634,13 +613,7 @@
                                 ][inp]
                                 input_values.append(output_value)
                         # Add the op once for each device to the transformed function.
-<<<<<<< HEAD
                         if op.op_type == "Split" or op.op_type == "Constant":
-=======
-                        if hp_degree > 1 and (
-                            op.op_type == "Split" or op.op_type == "Constant"
-                        ):
->>>>>>> 96a3d4d0
                             attributes = update_attributes(
                                 op.op_type,
                                 op.attributes,
