--- conflicted
+++ resolved
@@ -217,10 +217,7 @@
                             dim=0,
                         )
                     elif k == 1:
-<<<<<<< HEAD
                         # Labels will be used on downstream device
-=======
->>>>>>> 3c5e8287
                         consumer_devices = _get_consumer_devices_for_pp_value(
                             orig_inp,
                             function,
@@ -282,10 +279,6 @@
                 else:
                     # If not using pipeline parallelism, no action necessary here.
                     pp_inputs[hp_input][0] = [hp_input]
-<<<<<<< HEAD
-
-=======
->>>>>>> 3c5e8287
     return pp_inputs
 
 
