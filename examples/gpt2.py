from collections import defaultdict
import numpy as np
import re
from transformers import GPT2Tokenizer
import torch

import dist_ir.backend.torch as torch_backend
from dist_ir.executor import (
    CostModel,
    infer_types,
    sequentially_execute,
    Simulator,
    ConcreteValue,
)
from dist_ir.importer import import_from_onnx
from dist_ir.ir import FunctionMaker, Op, get_uniform_topology
from dist_ir.ir.type import Tensor, Type, abstract_values
from dist_ir.transforms import (
    gpt2_dhp_transform,
    sanitize_unhashable_attributes,
    restore_unhashable_attributes,
)
from dist_ir.transforms.gpt2_dhp_transform import check_params, update_attributes

from .parser import Parser


def _to_numpy(x):
    if type(x) is not np.ndarray:
        x = x.detach().cpu().numpy() if x.requires_grad else x.cpu().numpy()
    return x


def _filter_extra_outputs(function):
    function, attribute_map = sanitize_unhashable_attributes(function)

    # Map from op to set of function output values.
    sinks = defaultdict(set)

    # Set the sink for each output producer op to be the output.
    for output in function.outputs:
        producer = function.producers[output]
        sinks[producer] = set([output])

    # Incrementally propogate the set of sinks for each op by iterating through
    # all ops in reverse topological order.
    ops = list(function.ops)[::-1]
    while len(ops) > 0:
        op = ops.pop(0)
        for output in op.outputs:
            for consumer in function.consumers[output]:
                sinks[op] = sinks[op].union(sinks[consumer])

    # Filter out ops with no sinks other than output1.
    filtered_ops = set()
    for op in sinks:
        if function.outputs[-1] not in sinks[op]:
            filtered_ops.add(op)
    filtered_function = FunctionMaker(name=function.name)
    value_map = {}
    for inp in function.inputs:
        v = filtered_function.add_input_value(inp.name, inp.type)
        value_map[inp] = v
    for op in function.ops:
        if op in filtered_ops:
            continue
        inputs = tuple(value_map[inp] for inp in op.inputs)
        new_op = Op(
            name=op.name,
            op_type=op.op_type,
            inputs=inputs,
            attributes=op.attributes,
            subfunctions=op.subfunctions,
            output_names=tuple(output.name for output in op.outputs),
            output_types=tuple(output.type for output in op.outputs),
        )
        filtered_function.ops.append(new_op)
        for orig_output, new_output in zip(op.outputs, new_op.outputs):
            value_map[orig_output] = new_output

    filtered_function = restore_unhashable_attributes(filtered_function, attribute_map)
    return filtered_function.finalize()


def _set_model_size(function, n_layer, n_head, d_embd):
    function, attribute_map = sanitize_unhashable_attributes(function)

    # Prepare a list of the existing Transformer blocks in the function.
    blocks = []
    cur_block = []
    cur_block_id = 0
    orig_block_id_map = {}
    for op in function.ops:
        orig_block_id_map[op] = cur_block_id
        cur_block.append(op)
        if op.op_type == "Gemm" and any(
            "mlp.c_proj.weight" in inp.name for inp in op.inputs
        ):
            blocks.append(cur_block)
            cur_block_id += 1
            cur_block = []
    final_ops = cur_block
    for op in final_ops:
        orig_block_id_map[op] = cur_block_id

    # Verify that all blocks other than the first block are identical.
    transformer_block = tuple(op.op_type for op in blocks[1])
    for i in range(2, len(blocks)):
        assert tuple(op.op_type for op in blocks[i]) == transformer_block

    # Initialize a new function using the Transformer blocks from the original function.
    # We discard any original blocks beyond the requested number of new blocks.
    transformed_function = FunctionMaker(name=function.name)

    # A map from values in the original function to values in the transformed function.
    value_map = {}

    # A map from values in the transformed function to a tuple of
    # 1) the op which produced the value and
    # 2) the index of this op in the list of block ops.
    producer_map = {}

    # Add inputs from the original function to the transformed function.
    inputs_to_remove = []
    for i, inp in enumerate(function.inputs):
        # Only add inputs if they are used by blocks that will appear
        # in the transformed function.
        max_consumer_block_id = max(
            [orig_block_id_map[consumer] for consumer in function.consumers[inp]]
        )
        if max_consumer_block_id < n_layer or max_consumer_block_id == len(blocks):
            # Resize the weights and biases according to the specified parameters.
            shape = inp.type.shape
            if inp.name == "wte.weight":
                vocab_size = inp.type.shape[0]
                shape = (vocab_size, d_embd)
                typ = Tensor(shape=shape, device=inp.type.device, dtype=inp.type.dtype)
            elif inp.name == "wpe.weight":
                max_position_embeddings = inp.type.shape[0]
                shape = (max_position_embeddings, d_embd)
                typ = Tensor(shape=shape, device=inp.type.device, dtype=inp.type.dtype)
            elif (
                "ln_1.weight" in inp.name
                or "ln_1.bias" in inp.name
                or "ln_2.weight" in inp.name
                or "ln_2.bias" in inp.name
                or "ln_f.weight" in inp.name
                or "ln_f.bias" in inp.name
            ):
                shape = (d_embd,)
            elif "c_attn.weight" in inp.name:
                shape = (d_embd, 3 * d_embd)
            elif "c_attn.bias" in inp.name:
                shape = (3 * d_embd,)
            elif "attn.c_proj.weight" in inp.name:
                shape = (d_embd, d_embd)
            elif "attn.c_proj.bias" in inp.name:
                shape = (d_embd,)
            elif "c_fc.weight" in inp.name:
                shape = (d_embd, 4 * d_embd)
            elif "c_fc.bias" in inp.name:
                shape = (4 * d_embd,)
            elif "mlp.c_proj.weight" in inp.name:
                shape = (4 * d_embd, d_embd)
            elif "mlp.c_proj.bias" in inp.name:
                shape = (d_embd,)
            if shape != inp.type.shape:
                typ = Tensor(shape=shape, device=inp.type.device, dtype=inp.type.dtype)
            else:
                typ = inp.type
            value_map[inp] = transformed_function.add_input_value(inp.name, typ)
        else:
            inputs_to_remove.append(i)

    # A map from ops in the transformed function to block id.
    block_id_map = {}

    # Counters to keep track of the maximum op and output IDs seen so far.
    max_op_id = -1
    max_output_id = -1

    # Add ops from the original Transformer blocks to the new function.
    transformed_blocks = []
    for i in range(min(n_layer, len(blocks))):
        cur_block = []
        for k, op in enumerate(blocks[i]):
            max_op_id = max(max_op_id, int(re.match(r".*_(\d+)", op.name).group(1)))
            inputs = tuple(value_map[inp] for inp in op.inputs)
            if op.op_type == "Split" or op.op_type == "Constant":
                attributes = update_attributes(
                    op.op_type,
                    op.attributes,
                    attribute_map,
                    old_d_embd=768,
                    new_d_embd=d_embd,
                    old_n_head=12,
                    new_n_head=n_head,
                )
            else:
                attributes = op.attributes
            new_op = Op(
                name=op.name,
                op_type=op.op_type,
                inputs=inputs,
                attributes=attributes,
                subfunctions=op.subfunctions,
                output_names=tuple(output.name for output in op.outputs),
                output_types=tuple(output.type for output in op.outputs),
            )
            transformed_function.ops.append(new_op)
            for orig_output, new_output in zip(op.outputs, new_op.outputs):
                if (
                    "query" not in orig_output.name
                    and "key" not in orig_output.name
                    and "value" not in orig_output.name
                ):
                    max_output_id = max(
                        max_output_id,
                        int(re.match(r"(\d+)", orig_output.name).group(1)),
                    )
                value_map[orig_output] = new_output
                producer_map[new_output] = (new_op, k)
            cur_block.append(new_op)
            block_id_map[new_op] = i
        transformed_blocks.append(cur_block)

    # Add any additional Transformer blocks if necessary.
    for j in range(len(blocks), n_layer):
        cur_block = []
        for k, op in enumerate(transformed_blocks[-1]):
            # Collect the inputs for the new op.
            inputs = []
            for inp in op.inputs:
                if inp in transformed_function.inputs:
                    if "weight" in inp.name or "bias" in inp.name:
                        block_id = re.search(r"h\.(\d+)\.", inp.name).group(1)
                        new_name = inp.name.replace(block_id, str(j))
                        inputs.append(
                            transformed_function.add_input_value(new_name, inp.type)
                        )
                    else:
                        inputs.append(inp)
                else:
                    producer, producer_op_id = producer_map[inp]
                    output_index = producer.outputs.index(inp)
                    if block_id_map[producer] == j - 2:
                        # If the input value was produced in the previous block,
                        # the input for the next block will come from the
                        # corresponding op in the current block.
                        inputs.append(
                            transformed_blocks[-1][producer_op_id].outputs[output_index]
                        )
                    elif block_id_map[producer] == j - 1:
                        # If the input value was produced in the current block,
                        # the input for the next block will come from earlier in
                        # the next block.
                        inputs.append(cur_block[producer_op_id].outputs[output_index])
                    else:
                        # There can be no input from any other block because each
                        # block is self-contained with the exception of function
                        # inputs and outputs from the immediately preceding block.
                        raise ValueError(
                            f"Op {op} in block {j-1} has an input from "
                            f"block {block_id_map[producer]}"
                        )
            if op.op_type == "Split":
                assert "query" in op.outputs[0].name
                assert "key" in op.outputs[1].name
                assert "value" in op.outputs[2].name
                output_names = (f"query.{j}", f"key.{j}", f"value.{j}")
            else:
                output_names = []
                for _ in range(len(op.outputs)):
                    output_names.append(str(max_output_id))
                    max_output_id += 1
                output_names = tuple(output_names)
            new_op = Op(
                name=f"{op.op_type}_{max_op_id}",
                op_type=op.op_type,
                inputs=tuple(inputs),
                attributes=op.attributes,
                subfunctions=op.subfunctions,
                output_names=output_names,
                output_types=tuple(output.type for output in op.outputs),
            )
            max_op_id += 1
            for output in new_op.outputs:
                producer_map[output] = (new_op, k)
            transformed_function.ops.append(new_op)
            cur_block.append(new_op)
            block_id_map[new_op] = j
        transformed_blocks.append(cur_block)

    # Add the final ops.
    for op, transformed_op in zip(blocks[-1], transformed_blocks[-1]):
        for output, transformed_output in zip(op.outputs, transformed_op.outputs):
            value_map[output] = transformed_output
    for op in final_ops:
        inputs = [value_map[inp] for inp in op.inputs]
        new_op = Op(
            name=op.name,
            op_type=op.op_type,
            inputs=tuple(inputs),
            attributes=op.attributes,
            subfunctions=op.subfunctions,
            output_names=tuple(output.name for output in op.outputs),
            output_types=tuple(output.type for output in op.outputs),
        )
        transformed_function.ops.append(new_op)
        for output, transformed_output in zip(op.outputs, new_op.outputs):
            value_map[output] = transformed_output

    transformed_function = restore_unhashable_attributes(
        transformed_function, attribute_map
    )

    return transformed_function.finalize(), inputs_to_remove


def _get_stats(function):
    parameter_count = 0
    model_size = 0
    for inp in function.inputs:
        if "weight" in inp.name or "bias" in inp.name:
            parameter_count += np.prod(inp.type.shape)
            model_size += inp.type.size()

    if parameter_count >= 1e3 and parameter_count < 1e6:
        parameter_count_str = f"{parameter_count / 1e3:.2f}K"
    elif parameter_count >= 1e6 and parameter_count < 1e9:
        parameter_count_str = f"{parameter_count / 1e6:.2f}M"
    elif parameter_count >= 1e9:
        parameter_count_str = f"{parameter_count / 1e9:.2f}B"
    else:
        parameter_count_str = str(parameter_count)

    if model_size >= 1e3 and model_size < 1e6:
        model_size_str = f"{model_size / 1e3:.2f} KB"
    elif model_size >= 1e6 and model_size < 1e9:
        model_size_str = f"{model_size / 1e6:.2f} MB"
    elif model_size >= 1e9:
        model_size_str = f"{model_size / 1e9:.2f} GB"
    else:
        model_size_str = str(model_size)

    return parameter_count, model_size, parameter_count_str, model_size_str


def import_function_and_get_input_data(
    model_path,
    default_device,
    use_real_weights=False,
):
    function, input_data_map = import_from_onnx(
        model_path,
        name="GPT-2",
        default_device=default_device,
        parse_input_data=True,
    )

    function = _filter_extra_outputs(function)

    if not use_real_weights:
        for inp in input_data_map:
            if "input" in inp.name or "weight" in inp.name or "bias" in inp.name:
                input_data_map[inp] = inp.type
    input_data = list(input_data_map.values())

    return function, input_data


def resize_function_and_input_data(function, input_data, n_layer, n_head, d_embd):
    function, inputs_to_remove = _set_model_size(function, n_layer, n_head, d_embd)

    # If we shrunk the model, remove any unnecessary inputs.
    for i in inputs_to_remove[::-1]:
        input_data.pop(i - 1)

    # Update the input data if any weight shapes were changed.
    for i in range(len(input_data)):
        inp = function.inputs[i + 1]
        old_shape = input_data[i].shape
        if old_shape != inp.type.shape:
            assert "weight" in inp.name or "bias" in inp.name
            if isinstance(input_data[i], np.ndarray):
                # Zero-pad the new weights.
                new_tensor = np.zeros(inp.type.shape, dtype=input_data[i].dtype)
                if len(old_shape) == 1:
                    new_tensor[: old_shape[0]] = input_data[i]
                elif len(old_shape) == 2:
                    new_tensor[: old_shape[0], : old_shape[1]] = input_data[i]
                input_data[i] = new_tensor
            else:
                assert isinstance(input_data[i], Tensor)
                input_data[i] = inp.type
        elif old_shape == (1,):
            assert "weight" not in inp.name and "bias" not in inp.name
            if input_data[i][0] == 768:
                input_data[i] = np.array([d_embd], dtype=input_data[i].dtype)
            elif input_data[i][0] == 768 * 3:
                input_data[i] = np.array([d_embd * 3], dtype=input_data[i].dtype)
            elif input_data[i][0] == 768 * 4:
                input_data[i] = np.array([d_embd * 4], dtype=input_data[i].dtype)
            elif input_data[i][0] == 12:
                input_data[i] = np.array([n_head], dtype=input_data[i].dtype)

    # If any extra input weights were added, use the last occurence of the
    # corresponding weights in the original function as the initial weights.
    # This minimizes risk of numerical stability issues.
    if len(input_data) < len(function.inputs) - 1:
        extra_weight_map = {}
        for i, inp in enumerate(function.inputs[1 : 1 + len(input_data)]):
            base_input_name = re.sub(r"h\.(\d+)", "", inp.name)
            extra_weight_map[base_input_name] = input_data[i]
        input_data += [
            extra_weight_map[re.sub(r"h\.(\d+)", "", inp.name)]
            for inp in function.inputs[1 + len(input_data) :]
        ]
    return function, input_data


def create_input_ids(batch_size):
    tokenizer = GPT2Tokenizer.from_pretrained("gpt2")
    tokens = tokenizer.encode(
        "Here is some text to encode Hello World", add_special_tokens=True
    )
    input_ids = torch.tensor([[tokens] for _ in range(batch_size)])
    return _to_numpy(input_ids)


def _update_input_data_for_hp(
    input_data, function, d_embd, n_head, hp_degree, use_real_weights
):
    for i, inp in enumerate(function.inputs):
        if input_data[i].shape == (1,):
            if input_data[i][0] == d_embd * 3:
                input_data[i] = np.array(
                    [d_embd * 3 // hp_degree], dtype=input_data[i].dtype
                )
            elif input_data[i][0] == d_embd * 4:
                input_data[i] = np.array(
                    [d_embd * 4 // hp_degree], dtype=input_data[i].dtype
                )
            elif input_data[i][0] == n_head:
                input_data[i] = np.array(
                    [n_head // hp_degree], dtype=input_data[i].dtype
                )
        elif use_real_weights and "c_proj.bias" in inp.name:
            input_data[i] = np.copy(input_data[i]) / hp_degree


def transform(
    function,
    input_data,
    topology,
    dp_degree,
    hp_degree,
    pp_degree,
    num_microbatches,
    d_embd,
    n_head,
    use_real_weights=False,
):
    if hp_degree > 1:
        _update_input_data_for_hp(
            input_data, function, d_embd, n_head, hp_degree, use_real_weights
        )
    world_size = dp_degree * hp_degree * pp_degree
    init_function, transformed_function = gpt2_dhp_transform(
        function,
        dp_degree,
        hp_degree,
        pp_degree,
        topology.devices[: world_size + 1],
        num_microbatches,
        d_embd,
        n_head,
    )
    wrapped_input_data = []
    for v in input_data:
        if isinstance(v, Type):
            wrapped_input_data.append(v)
        else:
            wrapped_input_data.append(ConcreteValue(v, topology.devices[0]))
    initialized_input_data = sequentially_execute(init_function, wrapped_input_data)
    return init_function, transformed_function, initialized_input_data


def get_transformed_function_and_input_data(
    model_path,
    device_throughput,
    dram_bandwidth,
    kernel_launch_overhead,
    network_bandwidth,
    batch_size,
    dp_degree,
    hp_degree,
    pp_degree,
    num_microbatches,
    n_layer,
    n_head,
    d_embd,
    use_real_weights=False,
    print_stats=False,
):
    world_size = dp_degree * hp_degree * pp_degree
    topology = get_uniform_topology(
        world_size,
        device_throughput,
        dram_bandwidth,
        kernel_launch_overhead,
        network_bandwidth,
    )

    function, input_data = import_function_and_get_input_data(
        model_path,
        default_device=topology.devices[0],
        use_real_weights=use_real_weights,
    )

    function, input_data = resize_function_and_input_data(
        function, input_data, n_layer, n_head, d_embd
    )

    input_ids = create_input_ids(batch_size)
    input_data = [input_ids] + input_data

    if print_stats:
        parameter_count, model_size, parameter_count_str, model_size_str = _get_stats(
            function
        )
        print("Parameter count:", parameter_count_str)
        print("Model size:", model_size_str)

    init_function, transformed_function, initialized_input_data = transform(
        function,
        input_data,
        topology,
        dp_degree,
        hp_degree,
        pp_degree,
        num_microbatches,
        d_embd,
        n_head,
        use_real_weights=use_real_weights,
    )

    return transformed_function, initialized_input_data, topology


def simulate(function, input_data, topology, allreduce_parameters=None):
    simulator = Simulator(CostModel(topology, allreduce_parameters))
    simulation = simulator.simulate(function, input_data)
    return simulation


def run_pytorch(function, input_data, world_size, use_gpu=True, debug_stacktrace=False):
    # TODO: Move this to a utils file
    def _resolve_dtype(dtype):
        if dtype == np.int32:
            return torch.int32
        elif dtype == np.int64:
            return torch.int64
        elif dtype == np.float32:
            return torch.float32
        else:
            raise NotImplementedError(dtype)

    is_input_or_weight = lambda x: "input" in x or "weight" in x or "bias" in x

    input_types = abstract_values(
        input_data,
        tuple(
            Tensor if is_input_or_weight(function.inputs[i].name) else ConcreteValue
            for i in range(len(input_data))
        ),
    )
    pytorch_input_data = [
        torch.tensor(x.val, dtype=_resolve_dtype(x.val.dtype)) for x in input_data
    ]

    if use_gpu and world_size > torch.cuda.device_count():
        raise ValueError(
            f"Specified world size is {world_size}, but only "
            f"{torch.cuda.device_count()} GPUs available"
        )
    per_rank_outputs, runtimes = torch_backend.run_pytorch(
        function,
        pytorch_input_data,
        input_types=input_types,
        use_gpu=use_gpu,
        num_warmup=5,
        num_repetitions=10,
        debug_stacktrace=debug_stacktrace,
    )
    return per_rank_outputs, runtimes


def main(args):
    check_params(
        args.batch_size,
        args.dp_degree,
        args.hp_degree,
        args.pp_degree,
        args.num_microbatches,
        args.n_head,
        args.d_embd,
    )

    if args.backend == "pytorch":
        args.use_real_weights = True

    (
        transformed_function,
        initialized_input_data,
        topology,
    ) = get_transformed_function_and_input_data(
        args.model_path,
        args.device_throughput,
        args.dram_bandwidth,
        args.kernel_launch_overhead,
        args.network_bandwidth,
        args.batch_size,
        args.dp_degree,
        args.hp_degree,
        args.pp_degree,
        args.num_microbatches,
        args.n_layer,
        args.n_head,
        args.d_embd,
        args.use_real_weights,
        print_stats=True,
    )

    if args.backend == "simulate":
        simulation = simulate(transformed_function, initialized_input_data, topology)
        if args.trace_file is not None:
            simulation.dump_chrome_trace(args.trace_file)
<<<<<<< HEAD
        simulation.print_summary()
=======
        simulation.print_summary(args.batch_size)
>>>>>>> 3c5e8287
    elif args.backend == "pytorch":
        world_size = args.dp_degree * args.hp_degree * args.pp_degree
        per_rank_outputs, runtimes = run_pytorch(
            transformed_function,
            initialized_input_data,
            world_size,
            use_gpu=args.use_gpu,
            debug_stacktrace=args.debug_stacktrace,
        )
        print(f"Latency: {np.median(runtimes[-1])*1000:.2f} ms")
        print(
            f"Throughput: {args.batch_size / np.median(runtimes[-1]):.2f} "
            f"samples/second"
        )


if __name__ == "__main__":
    parser = Parser("GPT2 Inference")
    parser.add_parallelism_config_arguments()
<<<<<<< HEAD
    parser.add_simulation_topology_config_arguments()
    parser.add_backend_config_arguments()
    parser.add_execution_mode_config_arguments()
    parser.add_gpt2_model_path_config_arguments()
=======
    parser.add_simulation_config_arguments()
    parser.add_backend_config_arguments()
    parser.add_execution_mode_config_arguments()
    parser.add_gpt2_model_path_config_arguments()
    parser.add_simulation_output_config_arguments()
>>>>>>> 3c5e8287
    parser.add_argument("--n_layer", type=int, default=12, help="Num hidden layers")
    parser.add_argument(
        "--n_head",
        type=int,
        default=12,
        help="Number of attention heads for each attention layer",
    )
    parser.add_argument("--d_embd", type=int, default=768, help="Embedding dimension")
    parser.add_argument(
        "--use_real_weights",
        action="store_true",
        default=False,
        help="Use real weights",
    )
    args = parser.parse_args()
    main(args)<|MERGE_RESOLUTION|>--- conflicted
+++ resolved
@@ -636,11 +636,7 @@
         simulation = simulate(transformed_function, initialized_input_data, topology)
         if args.trace_file is not None:
             simulation.dump_chrome_trace(args.trace_file)
-<<<<<<< HEAD
-        simulation.print_summary()
-=======
         simulation.print_summary(args.batch_size)
->>>>>>> 3c5e8287
     elif args.backend == "pytorch":
         world_size = args.dp_degree * args.hp_degree * args.pp_degree
         per_rank_outputs, runtimes = run_pytorch(
@@ -660,18 +656,11 @@
 if __name__ == "__main__":
     parser = Parser("GPT2 Inference")
     parser.add_parallelism_config_arguments()
-<<<<<<< HEAD
-    parser.add_simulation_topology_config_arguments()
-    parser.add_backend_config_arguments()
-    parser.add_execution_mode_config_arguments()
-    parser.add_gpt2_model_path_config_arguments()
-=======
     parser.add_simulation_config_arguments()
     parser.add_backend_config_arguments()
     parser.add_execution_mode_config_arguments()
     parser.add_gpt2_model_path_config_arguments()
     parser.add_simulation_output_config_arguments()
->>>>>>> 3c5e8287
     parser.add_argument("--n_layer", type=int, default=12, help="Num hidden layers")
     parser.add_argument(
         "--n_head",
