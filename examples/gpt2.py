--- conflicted
+++ resolved
@@ -1,10 +1,7 @@
-<<<<<<< HEAD
 # Copyright (c) Microsoft Corporation.
 # Licensed under the MIT License.
 
 import argparse
-=======
->>>>>>> 3c5e8287
 from collections import defaultdict
 import numpy as np
 import re
