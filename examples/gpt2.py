import argparse
from collections import defaultdict
from frozendict import frozendict
import numpy as np
import re
from transformers import GPT2Tokenizer
import torch

import dist_ir.backend.torch as torch_backend
from dist_ir.executor import (
    CostModel,
    Simulator,
    SequentialExecutor,
    infer_types,
    ConcreteValue,
)
from dist_ir.importer import import_from_onnx
<<<<<<< HEAD
from dist_ir.ir import (
    cpprint,
    Device,
    FunctionMaker,
    Op,
    Topology,
    Value,
    get_uniform_topology,
)
=======
from dist_ir.ir import cpprint, Device, FunctionMaker, Op, Topology, Value
>>>>>>> a7ecb92b
from dist_ir.ir.type import Int64, Float32, Tensor, Type, abstract_values
from dist_ir.transforms import (
    gpt2_dhp_transform,
    sanitize_unhashable_attributes,
    restore_unhashable_attributes,
)
from dist_ir.transforms.gpt2_dhp_transform import check_params, update_attributes


def _to_numpy(x):
    if type(x) is not np.ndarray:
        x = x.detach().cpu().numpy() if x.requires_grad else x.cpu().numpy()
    return x


def _filter_extra_outputs(function):
    function, attribute_map = sanitize_unhashable_attributes(function)

    # Map from op to set of function output values.
    sinks = defaultdict(set)

    # Set the sink for each output producer op to be the output.
    for output in function.outputs:
        producer = function.producers[output]
        sinks[producer] = set([output])

    # Incrementally propogate the set of sinks for each op by iterating through
    # all ops in reverse topological order.
    ops = list(function.ops)[::-1]
    while len(ops) > 0:
        op = ops.pop(0)
        for output in op.outputs:
            for consumer in function.consumers[output]:
                sinks[op] = sinks[op].union(sinks[consumer])

    # Filter out ops with no sinks other than output1.
    filtered_ops = set()
    for op in sinks:
        if function.outputs[-1] not in sinks[op]:
            filtered_ops.add(op)
    filtered_function = FunctionMaker(name=function.name)
    value_map = {}
    for inp in function.inputs:
        v = filtered_function.add_input_value(inp.name, inp.type)
        value_map[inp] = v
    for op in function.ops:
        if op in filtered_ops:
            continue
        inputs = tuple(value_map[inp] for inp in op.inputs)
        new_op = Op(
            name=op.name,
            op_type=op.op_type,
            inputs=inputs,
            attributes=op.attributes,
            subfunctions=op.subfunctions,
            output_names=tuple(output.name for output in op.outputs),
            output_types=tuple(output.type for output in op.outputs),
        )
        filtered_function.ops.append(new_op)
        for orig_output, new_output in zip(op.outputs, new_op.outputs):
            value_map[orig_output] = new_output

    filtered_function = restore_unhashable_attributes(filtered_function, attribute_map)
    return filtered_function.finalize()


def _set_model_size(function, n_layer, n_head, d_embd):
    function, attribute_map = sanitize_unhashable_attributes(function)

    # Prepare a list of the existing Transformer blocks in the function.
    blocks = []
    cur_block = []
    cur_block_id = 0
    orig_block_id_map = {}
    for op in function.ops:
        orig_block_id_map[op] = cur_block_id
        cur_block.append(op)
        if op.op_type == "Gemm" and any(
            "mlp.c_proj.weight" in inp.name for inp in op.inputs
        ):
            blocks.append(cur_block)
            cur_block_id += 1
            cur_block = []
    final_ops = cur_block
    for op in final_ops:
        orig_block_id_map[op] = cur_block_id

    # Verify that all blocks other than the first block are identical.
    transformer_block = tuple(op.op_type for op in blocks[1])
    for i in range(2, len(blocks)):
        assert tuple(op.op_type for op in blocks[i]) == transformer_block

    # Initialize a new function using the Transformer blocks from the original function.
    # We discard any original blocks beyond the requested number of new blocks.
    transformed_function = FunctionMaker(name=function.name)

    # A map from values in the original function to values in the transformed function.
    value_map = {}

    # A map from values in the transformed function to a tuple of
    # 1) the op which produced the value and
    # 2) the index of this op in the list of block ops.
    producer_map = {}

    # Add inputs from the original function to the transformed function.
    inputs_to_remove = []
    for i, inp in enumerate(function.inputs):
        # Only add inputs if they are used by blocks that will appear
        # in the transformed function.
        max_consumer_block_id = max(
            [orig_block_id_map[consumer] for consumer in function.consumers[inp]]
        )
        if max_consumer_block_id < n_layer or max_consumer_block_id == len(blocks):
            # Resize the weights and biases according to the specified parameters.
            shape = inp.type.shape
            if inp.name == "wte.weight":
                vocab_size = inp.type.shape[0]
                shape = (vocab_size, d_embd)
                typ = Tensor(shape=shape, device=inp.type.device, dtype=inp.type.dtype)
            elif inp.name == "wpe.weight":
                max_position_embeddings = inp.type.shape[0]
                shape = (max_position_embeddings, d_embd)
                typ = Tensor(shape=shape, device=inp.type.device, dtype=inp.type.dtype)
            elif (
                "ln_1.weight" in inp.name
                or "ln_1.bias" in inp.name
                or "ln_2.weight" in inp.name
                or "ln_2.bias" in inp.name
                or "ln_f.weight" in inp.name
                or "ln_f.bias" in inp.name
            ):
                shape = (d_embd,)
            elif "c_attn.weight" in inp.name:
                shape = (d_embd, 3 * d_embd)
            elif "c_attn.bias" in inp.name:
                shape = (3 * d_embd,)
            elif "attn.c_proj.weight" in inp.name:
                shape = (d_embd, d_embd)
            elif "attn.c_proj.bias" in inp.name:
                shape = (d_embd,)
            elif "c_fc.weight" in inp.name:
                shape = (d_embd, 4 * d_embd)
            elif "c_fc.bias" in inp.name:
                shape = (4 * d_embd,)
            elif "mlp.c_proj.weight" in inp.name:
                shape = (4 * d_embd, d_embd)
            elif "mlp.c_proj.bias" in inp.name:
                shape = (d_embd,)
            if shape != inp.type.shape:
                typ = Tensor(shape=shape, device=inp.type.device, dtype=inp.type.dtype)
            else:
                typ = inp.type
            value_map[inp] = transformed_function.add_input_value(inp.name, typ)
        else:
            inputs_to_remove.append(i)

    # A map from ops in the transformed function to block id.
    block_id_map = {}

    # Counters to keep track of the maximum op and output IDs seen so far.
    max_op_id = -1
    max_output_id = -1

    # Add ops from the original Transformer blocks to the new function.
    transformed_blocks = []
    for i in range(min(n_layer, len(blocks))):
        cur_block = []
        for k, op in enumerate(blocks[i]):
            max_op_id = max(max_op_id, int(re.match(r".*_(\d+)", op.name).group(1)))
            inputs = tuple(value_map[inp] for inp in op.inputs)
            if op.op_type == "Split" or op.op_type == "Constant":
                attributes = update_attributes(
                    op.op_type,
                    op.attributes,
                    attribute_map,
                    old_d_embd=768,
                    new_d_embd=d_embd,
                    old_n_head=12,
                    new_n_head=n_head,
                )
            else:
                attributes = op.attributes
            new_op = Op(
                name=op.name,
                op_type=op.op_type,
                inputs=inputs,
                attributes=attributes,
                subfunctions=op.subfunctions,
                output_names=tuple(output.name for output in op.outputs),
                output_types=tuple(output.type for output in op.outputs),
            )
            transformed_function.ops.append(new_op)
            for orig_output, new_output in zip(op.outputs, new_op.outputs):
                if (
                    "query" not in orig_output.name
                    and "key" not in orig_output.name
                    and "value" not in orig_output.name
                ):
                    max_output_id = max(
                        max_output_id,
                        int(re.match(r"(\d+)", orig_output.name).group(1)),
                    )
                value_map[orig_output] = new_output
                producer_map[new_output] = (new_op, k)
            cur_block.append(new_op)
            block_id_map[new_op] = i
        transformed_blocks.append(cur_block)

    # Add any additional Transformer blocks if necessary.
    for j in range(len(blocks), n_layer):
        cur_block = []
        for k, op in enumerate(transformed_blocks[-1]):
            # Collect the inputs for the new op.
            inputs = []
            for inp in op.inputs:
                if inp in transformed_function.inputs:
                    if "weight" in inp.name or "bias" in inp.name:
                        block_id = re.search(r"h\.(\d+)\.", inp.name).group(1)
                        new_name = inp.name.replace(block_id, str(j))
                        inputs.append(
                            transformed_function.add_input_value(new_name, inp.type)
                        )
                    else:
                        inputs.append(inp)
                else:
                    producer, producer_op_id = producer_map[inp]
                    output_index = producer.outputs.index(inp)
                    if block_id_map[producer] == j - 2:
                        # If the input value was produced in the previous block,
                        # the input for the next block will come from the
                        # corresponding op in the current block.
                        inputs.append(
                            transformed_blocks[-1][producer_op_id].outputs[output_index]
                        )
                    elif block_id_map[producer] == j - 1:
                        # If the input value was produced in the current block,
                        # the input for the next block will come from earlier in
                        # the next block.
                        inputs.append(cur_block[producer_op_id].outputs[output_index])
                    else:
                        # There can be no input from any other block because each
                        # block is self-contained with the exception of function
                        # inputs and outputs from the immediately preceding block.
                        raise ValueError(
                            f"Op {op} in block {j-1} has an input from "
                            f"block {block_id_map[producer]}"
                        )
            if op.op_type == "Split":
                assert "query" in op.outputs[0].name
                assert "key" in op.outputs[1].name
                assert "value" in op.outputs[2].name
                output_names = (f"query.{j}", f"key.{j}", f"value.{j}")
            else:
                output_names = []
                for _ in range(len(op.outputs)):
                    output_names.append(str(max_output_id))
                    max_output_id += 1
                output_names = tuple(output_names)
            new_op = Op(
                name=f"{op.op_type}_{max_op_id}",
                op_type=op.op_type,
                inputs=tuple(inputs),
                attributes=op.attributes,
                subfunctions=op.subfunctions,
                output_names=output_names,
                output_types=tuple(output.type for output in op.outputs),
            )
            max_op_id += 1
            for output in new_op.outputs:
                producer_map[output] = (new_op, k)
            transformed_function.ops.append(new_op)
            cur_block.append(new_op)
            block_id_map[new_op] = j
        transformed_blocks.append(cur_block)

    # Add the final ops.
    for op, transformed_op in zip(blocks[-1], transformed_blocks[-1]):
        for output, transformed_output in zip(op.outputs, transformed_op.outputs):
            value_map[output] = transformed_output
    for op in final_ops:
        inputs = [value_map[inp] for inp in op.inputs]
        new_op = Op(
            name=op.name,
            op_type=op.op_type,
            inputs=tuple(inputs),
            attributes=op.attributes,
            subfunctions=op.subfunctions,
            output_names=tuple(output.name for output in op.outputs),
            output_types=tuple(output.type for output in op.outputs),
        )
        transformed_function.ops.append(new_op)
        for output, transformed_output in zip(op.outputs, new_op.outputs):
            value_map[output] = transformed_output

    transformed_function = restore_unhashable_attributes(
        transformed_function, attribute_map
    )

    return transformed_function.finalize(), inputs_to_remove


def _get_stats(function):
    parameter_count = 0
    model_size = 0
    for inp in function.inputs:
        if "weight" in inp.name or "bias" in inp.name:
            parameter_count += np.prod(inp.type.shape)
            model_size += inp.type.size()

    if parameter_count >= 1e3 and parameter_count < 1e6:
        parameter_count_str = f"{parameter_count / 1e3:.2f}K"
    elif parameter_count >= 1e6 and parameter_count < 1e9:
        parameter_count_str = f"{parameter_count / 1e6:.2f}M"
    elif parameter_count >= 1e9:
        parameter_count_str = f"{parameter_count / 1e9:.2f}B"
    else:
        parameter_count_str = str(parameter_count)

    if model_size >= 1e3 and model_size < 1e6:
        model_size_str = f"{model_size / 1e3:.2f} KB"
    elif model_size >= 1e6 and model_size < 1e9:
        model_size_str = f"{model_size / 1e6:.2f} MB"
    elif model_size >= 1e9:
        model_size_str = f"{model_size / 1e9:.2f} GB"
    else:
        model_size_str = str(model_size)

    return parameter_count, model_size, parameter_count_str, model_size_str


def import_function_and_get_input_data(
    model_path,
    default_device,
    use_real_weights=False,
):
    function, input_data_map = import_from_onnx(
        model_path,
        name="GPT-2",
        default_device=default_device,
        parse_input_data=True,
    )

    if not use_real_weights:
        for inp in input_data_map:
            if "input" in inp.name or "weight" in inp.name or "bias" in inp.name:
                input_data_map[inp] = inp.type

    function = _filter_extra_outputs(function)

    if not use_real_weights:
        for inp in input_data_map:
            if "weight" in inp.name or "bias" in inp.name:
                input_data_map[inp] = inp.type
    input_data = list(input_data_map.values())

    return function, input_data


def resize_function_and_input_data(function, input_data, n_layer, n_head, d_embd):
    function, inputs_to_remove = _set_model_size(function, n_layer, n_head, d_embd)

    # If we shrunk the model, remove any unnecessary inputs.
    for i in inputs_to_remove[::-1]:
        input_data.pop(i - 1)

    # Update the input data if any weight shapes were changed.
    for i in range(len(input_data)):
        inp = function.inputs[i + 1]
        old_shape = input_data[i].shape
        if old_shape != inp.type.shape:
            assert "weight" in inp.name or "bias" in inp.name
            if isinstance(input_data[i], np.ndarray):
                # Zero-pad the new weights.
                new_tensor = np.zeros(inp.type.shape, dtype=input_data[i].dtype)
                if len(old_shape) == 1:
                    new_tensor[: old_shape[0]] = input_data[i]
                elif len(old_shape) == 2:
                    new_tensor[: old_shape[0], : old_shape[1]] = input_data[i]
                input_data[i] = new_tensor
            else:
                assert isinstance(input_data[i], Tensor)
                input_data[i] = inp.type
        elif old_shape == (1,):
            assert "weight" not in inp.name and "bias" not in inp.name
            if input_data[i][0] == 768:
                input_data[i] = np.array([d_embd], dtype=input_data[i].dtype)
            elif input_data[i][0] == 768 * 3:
                input_data[i] = np.array([d_embd * 3], dtype=input_data[i].dtype)
            elif input_data[i][0] == 768 * 4:
                input_data[i] = np.array([d_embd * 4], dtype=input_data[i].dtype)
            elif input_data[i][0] == 12:
                input_data[i] = np.array([n_head], dtype=input_data[i].dtype)

    # If any extra input weights were added, use the last occurence of the
    # corresponding weights in the original function as the initial weights.
    # This minimizes risk of numerical stability issues.
    if len(input_data) < len(function.inputs) - 1:
        extra_weight_map = {}
        for i, inp in enumerate(function.inputs[1 : 1 + len(input_data)]):
            base_input_name = re.sub(r"h\.(\d+)", "", inp.name)
            extra_weight_map[base_input_name] = input_data[i]
        input_data += [
            extra_weight_map[re.sub(r"h\.(\d+)", "", inp.name)]
            for inp in function.inputs[1 + len(input_data) :]
        ]
    return function, input_data


def create_input_ids(batch_size):
    tokenizer = GPT2Tokenizer.from_pretrained("gpt2")
    tokens = tokenizer.encode(
        "Here is some text to encode Hello World", add_special_tokens=True
    )
    input_ids = torch.tensor([[tokens] for _ in range(batch_size)])
    return _to_numpy(input_ids)


def _update_input_data_for_hp(
    input_data, function, d_embd, n_head, hp_degree, use_real_weights
):
    for i, inp in enumerate(function.inputs):
        if input_data[i].shape == (1,):
            if input_data[i][0] == d_embd * 3:
                input_data[i] = np.array(
                    [d_embd * 3 // hp_degree], dtype=input_data[i].dtype
                )
            elif input_data[i][0] == d_embd * 4:
                input_data[i] = np.array(
                    [d_embd * 4 // hp_degree], dtype=input_data[i].dtype
                )
            elif input_data[i][0] == n_head:
                input_data[i] = np.array(
                    [n_head // hp_degree], dtype=input_data[i].dtype
                )
        elif use_real_weights and "c_proj.bias" in inp.name:
            input_data[i] = np.copy(input_data[i]) / hp_degree


def transform(
    function,
    input_data,
    topology,
    dp_degree,
    hp_degree,
    pp_degree,
    num_microbatches,
    d_embd,
    n_head,
    use_real_weights=False,
):
    if hp_degree > 1:
        _update_input_data_for_hp(
            input_data, function, d_embd, n_head, hp_degree, use_real_weights
        )
    world_size = dp_degree * hp_degree * pp_degree
    init_function, transformed_function = gpt2_dhp_transform(
        function,
        dp_degree,
        hp_degree,
        pp_degree,
        topology.devices[: world_size + 1],
        num_microbatches,
        d_embd,
        n_head,
    )
    ex = SequentialExecutor("numpy")
    wrapped_input_data = []
    for v in input_data:
        if isinstance(v, Type):
            wrapped_input_data.append(v)
        else:
            wrapped_input_data.append(ConcreteValue(v, topology.devices[0]))
    initialized_input_data = ex.compute(init_function, wrapped_input_data)
    return init_function, transformed_function, initialized_input_data


def get_transformed_function_and_input_data(
    model_path,
    device_throughput,
    dram_bandwidth,
    kernel_launch_overhead,
    network_bandwidth,
    batch_size,
    dp_degree,
    hp_degree,
    pp_degree,
    num_microbatches,
    n_layer,
    n_head,
    d_embd,
    use_real_weights=False,
    print_stats=False,
):
    world_size = dp_degree * hp_degree * pp_degree
    topology = get_uniform_topology(
        world_size,
        device_throughput,
        dram_bandwidth,
        kernel_launch_overhead,
        network_bandwidth,
    )

    function, input_data = import_function_and_get_input_data(
        model_path,
        default_device=topology.devices[0],
        use_real_weights=use_real_weights,
    )

    function, input_data = resize_function_and_input_data(
        function, input_data, n_layer, n_head, d_embd
    )

    input_ids = create_input_ids(batch_size)
    input_data = [input_ids] + input_data

    if print_stats:
        parameter_count, model_size, parameter_count_str, model_size_str = _get_stats(
            function
        )
        print("Parameter count:", parameter_count_str)
        print("Model size:", model_size_str)

    init_function, transformed_function, initialized_input_data = transform(
        function,
        input_data,
        topology,
        dp_degree,
        hp_degree,
        pp_degree,
        num_microbatches,
        d_embd,
        n_head,
        use_real_weights=use_real_weights,
    )

    return transformed_function, initialized_input_data, topology


def simulate(function, input_data, topology):
    simulator = Simulator(CostModel(topology))
    simulation = simulator.simulate(function, input_data)
    return simulation


def run_pytorch(function, input_data, world_size, use_gpu=True):
    # TODO: Move this to a utils file
    def _resolve_dtype(dtype):
        if dtype == np.int32:
            return torch.int32
        elif dtype == np.int64:
            return torch.int64
        elif dtype == np.float32:
            return torch.float32
        else:
            raise NotImplementedError(dtype)

    is_input_or_weight = lambda x: "input" in x or "weight" in x or "bias" in x

    input_types = abstract_values(
        input_data,
        tuple(
            Tensor if is_input_or_weight(function.inputs[i].name) else ConcreteValue
            for i in range(len(input_data))
        ),
    )
    pytorch_input_data = [
        torch.tensor(x.val, dtype=_resolve_dtype(x.val.dtype)) for x in input_data
    ]

    if use_gpu and world_size > torch.cuda.device_count():
        raise ValueError(
            f"Specified world size is {world_size}, but only "
            f"{torch.cuda.device_count()} GPUs available"
        )
    per_rank_outputs, runtimes = torch_backend.run_pytorch(
        function,
        pytorch_input_data,
        input_types=input_types,
        use_gpu=use_gpu,
        num_warmup=5,
        num_repetitions=10,
    )
    return per_rank_outputs, runtimes


def main(args):
    check_params(
        args.batch_size,
        args.dp_degree,
        args.hp_degree,
        args.pp_degree,
        args.num_microbatches,
        args.n_head,
        args.d_embd,
    )

    if args.backend == "pytorch":
        args.use_real_weights = True

    (
        transformed_function,
        initialized_input_data,
        topology,
    ) = get_transformed_function_and_input_data(
        args.model_path,
        args.device_throughput,
        args.dram_bandwidth,
        args.kernel_launch_overhead,
        args.network_bandwidth,
        args.batch_size,
        args.dp_degree,
        args.hp_degree,
        args.pp_degree,
        args.num_microbatches,
        args.n_layer,
        args.n_head,
        args.d_embd,
        args.use_real_weights,
        print_stats=True,
    )

    if args.backend == "simulate":
        simulation = simulate(transformed_function, initialized_input_data, topology)
        if args.trace_file is not None:
            simulation.dump_chrome_trace(args.trace_file)
        simulation.print_summary()
    elif args.backend == "pytorch":
        world_size = args.dp_degree * args.hp_degree * args.pp_degree
        per_rank_outputs, runtimes = run_pytorch(
            transformed_function,
            initialized_input_data,
            world_size,
            args.use_gpu,
            args.debug_stacktrace,
        )
        print(f"Latency: {np.median(runtimes[-1])*1000:.2f} ms")
        print(
            f"Throughput: {args.batch_size / np.median(runtimes[-1]):.2f} "
            f"samples/second"
        )


if __name__ == "__main__":
    parser = Parser("GPT2 Inference")
    parser.add_parallelism_config_arguments()
    parser.add_simulation_topology_config_arguments()
    parser.add_backend_config_arguments()
    parser.add_execution_mode_config_arguments()
    parser.add_argument(
        "--model_path",
        type=str,
        required=True,
        help="Path to GPT-2 ONNX model "
        "(downloaded from https://github.com/onnx/models/blob/master/"
        "text/machine_comprehension/gpt-2/model/gpt2-10.onnx?raw=true)",
    )
    parser.add_argument("--n_layer", type=int, default=12, help="Num hidden layers")
    parser.add_argument(
        "--n_head",
        type=int,
        default=12,
        help="Number of attention heads for each attention layer",
    )
    parser.add_argument("--d_embd", type=int, default=768, help="Embedding dimension")
    parser.add_argument(
        "--use_real_weights",
        action="store_true",
        default=False,
        help="Use real weights",
    )
    args = parser.parse_args()
    main(args)<|MERGE_RESOLUTION|>--- conflicted
+++ resolved
@@ -15,20 +15,8 @@
     ConcreteValue,
 )
 from dist_ir.importer import import_from_onnx
-<<<<<<< HEAD
-from dist_ir.ir import (
-    cpprint,
-    Device,
-    FunctionMaker,
-    Op,
-    Topology,
-    Value,
-    get_uniform_topology,
-)
-=======
-from dist_ir.ir import cpprint, Device, FunctionMaker, Op, Topology, Value
->>>>>>> a7ecb92b
-from dist_ir.ir.type import Int64, Float32, Tensor, Type, abstract_values
+from dist_ir.ir import FunctionMaker, Op, get_uniform_topology
+from dist_ir.ir.type import Tensor, Type, abstract_values
 from dist_ir.transforms import (
     gpt2_dhp_transform,
     sanitize_unhashable_attributes,
