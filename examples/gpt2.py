--- conflicted
+++ resolved
@@ -318,32 +318,7 @@
     return transformed_function.finalize(), inputs_to_remove
 
 
-<<<<<<< HEAD
-def _update_input_data_for_hp(
-    input_data, function, d_embd, n_head, hp_degree, use_real_weights
-):
-    for i, inp in enumerate(function.inputs):
-        if input_data[i].shape == (1,):
-            if input_data[i][0] == d_embd * 3:
-                input_data[i] = np.array(
-                    [d_embd * 3 // hp_degree], dtype=input_data[i].dtype
-                )
-            elif input_data[i][0] == d_embd * 4:
-                input_data[i] = np.array(
-                    [d_embd * 4 // hp_degree], dtype=input_data[i].dtype
-                )
-            elif input_data[i][0] == n_head:
-                input_data[i] = np.array(
-                    [n_head // hp_degree], dtype=input_data[i].dtype
-                )
-        elif use_real_weights and "c_proj.bias" in inp.name:
-            input_data[i] = np.copy(input_data[i]) / hp_degree
-
-
-def get_stats(function):
-=======
 def _get_stats(function):
->>>>>>> 0bc331fd
     parameter_count = 0
     model_size = 0
     for inp in function.inputs:
@@ -372,10 +347,7 @@
     return parameter_count, model_size, parameter_count_str, model_size_str
 
 
-<<<<<<< HEAD
-=======
 # TODO: Move this to dist_ir/ir/topology (perhaps as uniform_topology)
->>>>>>> 0bc331fd
 def get_topology(world_size, device_throughput, dram_bandwidth, network_bandwidth):
     topology = Topology()
     d0 = topology.add_device("gpu")
@@ -396,13 +368,9 @@
 
 
 def import_function_and_get_input_data(
-<<<<<<< HEAD
-    model_path, default_device, use_real_weights=False
-=======
     model_path,
     default_device,
     use_real_weights=False,
->>>>>>> 0bc331fd
 ):
     function, input_data_map = import_from_onnx(
         model_path,
@@ -429,11 +397,6 @@
 
 def resize_function_and_input_data(function, input_data, n_layer, n_head, d_embd):
     function, inputs_to_remove = _set_model_size(function, n_layer, n_head, d_embd)
-<<<<<<< HEAD
-
-    input_data = input_data
-=======
->>>>>>> 0bc331fd
 
     # If we shrunk the model, remove any unnecessary inputs.
     for i in inputs_to_remove[::-1]:
@@ -491,8 +454,6 @@
     return _to_numpy(input_ids)
 
 
-<<<<<<< HEAD
-=======
 def _update_input_data_for_hp(
     input_data, function, d_embd, n_head, hp_degree, use_real_weights
 ):
@@ -514,7 +475,6 @@
             input_data[i] = np.copy(input_data[i]) / hp_degree
 
 
->>>>>>> 0bc331fd
 def transform(
     function,
     input_data,
@@ -527,18 +487,11 @@
     n_head,
     use_real_weights=False,
 ):
-<<<<<<< HEAD
-    world_size = dp_degree * hp_degree * pp_degree
-=======
->>>>>>> 0bc331fd
     if hp_degree > 1:
         _update_input_data_for_hp(
             input_data, function, d_embd, n_head, hp_degree, use_real_weights
         )
-<<<<<<< HEAD
-=======
     world_size = dp_degree * hp_degree * pp_degree
->>>>>>> 0bc331fd
     init_function, transformed_function = gpt2_dhp_transform(
         function,
         dp_degree,
