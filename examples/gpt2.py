import argparse
from collections import defaultdict
from frozendict import frozendict
import numpy as np
import re
from transformers import GPT2Tokenizer
import torch

import dist_ir.backend.torch as torch_backend
from dist_ir.executor import (
    CostModel,
    infer_types,
    PostTypeInferenceSimulator,
    Simulator,
    SequentialExecutor,
)
from dist_ir.importer import import_from_onnx
from dist_ir.ir import cpprint, Device, FunctionMaker, Op, Topology, Value
from dist_ir.ir.type import Float32, Tensor
from dist_ir.transforms import (
    gpt2_dhp_transform,
    update_attributes,
    sanitize_unhashable_attributes,
    restore_unhashable_attributes,
)


def _to_numpy(x):
    if type(x) is not np.ndarray:
        x = x.detach().cpu().numpy() if x.requires_grad else x.cpu().numpy()
    return x


def _filter_extra_outputs(function):
    function, attribute_map = sanitize_unhashable_attributes(function)

    # Map from op to set of function output values.
    sinks = defaultdict(set)

    # Set the sink for each output producer op to be the output.
    for output in function.outputs:
        producer = function.producers[output]
        sinks[producer] = set([output])

    # Incrementally propogate the set of sinks for each op by iterating through
    # all ops in reverse topological order.
    ops = list(function.ops)[::-1]
    while len(ops) > 0:
        op = ops.pop(0)
        for output in op.outputs:
            for consumer in function.consumers[output]:
                sinks[op] = sinks[op].union(sinks[consumer])

    # Filter out ops with no sinks other than output1.
    filtered_ops = set()
    for op in sinks:
        if function.outputs[-1] not in sinks[op]:
            filtered_ops.add(op)
    filtered_function = FunctionMaker(name=function.name)
    value_map = {}
    for inp in function.inputs:
        v = filtered_function.add_input_value(inp.name, inp.type)
        value_map[inp] = v
    for op in function.ops:
        if op in filtered_ops:
            continue
        inputs = tuple(value_map[inp] for inp in op.inputs)
        new_op = Op(
            name=op.name,
            op_type=op.op_type,
            inputs=inputs,
            attributes=op.attributes,
            subfunctions=op.subfunctions,
            output_names=tuple(output.name for output in op.outputs),
            output_types=tuple(output.type for output in op.outputs),
        )
        filtered_function.ops.append(new_op)
        for orig_output, new_output in zip(op.outputs, new_op.outputs):
            value_map[orig_output] = new_output

    filtered_function = restore_unhashable_attributes(filtered_function, attribute_map)
    return filtered_function.finalize()


def _set_model_size(function, n_layer, n_head, d_embd):
    function, attribute_map = sanitize_unhashable_attributes(function)

    # Prepare a list of the existing Transformer blocks in the function.
    blocks = []
    cur_block = []
    cur_block_id = 0
    orig_block_id_map = {}
    for op in function.ops:
        orig_block_id_map[op] = cur_block_id
        cur_block.append(op)
        if op.op_type == "Gemm" and any(
            "mlp.c_proj.weight" in inp.name for inp in op.inputs
        ):
            blocks.append(cur_block)
            cur_block_id += 1
            cur_block = []
    final_ops = cur_block
    for op in final_ops:
        orig_block_id_map[op] = cur_block_id

    # Verify that all blocks other than the first block are identical.
    transformer_block = tuple(op.op_type for op in blocks[1])
    for i in range(2, len(blocks)):
        assert tuple(op.op_type for op in blocks[i]) == transformer_block

    # Initialize a new function using the Transformer blocks from the original function.
    # We discard any original blocks beyond the requested number of new blocks.
    transformed_function = FunctionMaker(name=function.name)

    # A map from values in the original function to values in the transformed function.
    value_map = {}

    # A map from values in the transformed function to a tuple of
    # 1) the op which produced the value and
    # 2) the index of this op in the list of block ops.
    producer_map = {}

    # Add inputs from the original function to the transformed function.
    inputs_to_remove = []
    for i, inp in enumerate(function.inputs):
        # Only add inputs if they are used by blocks that will appear
        # in the transformed function.
        max_consumer_block_id = max(
            [orig_block_id_map[consumer] for consumer in function.consumers[inp]]
        )
        if max_consumer_block_id < n_layer or max_consumer_block_id == len(blocks):
            # Resize the weights and biases according to the specified parameters.
            shape = inp.type.shape
            if inp.name == "wte.weight":
                vocab_size = inp.type.shape[0]
                shape = (vocab_size, d_embd)
                typ = Tensor(shape=shape, device=inp.type.device, dtype=inp.type.dtype)
            elif inp.name == "wpe.weight":
                max_position_embeddings = inp.type.shape[0]
                shape = (max_position_embeddings, d_embd)
                typ = Tensor(shape=shape, device=inp.type.device, dtype=inp.type.dtype)
            elif (
                "ln_1.weight" in inp.name
                or "ln_1.bias" in inp.name
                or "ln_2.weight" in inp.name
                or "ln_2.bias" in inp.name
                or "ln_f.weight" in inp.name
                or "ln_f.bias" in inp.name
            ):
                shape = (d_embd,)
            elif "c_attn.weight" in inp.name:
                shape = (d_embd, 3 * d_embd)
            elif "c_attn.bias" in inp.name:
                shape = (3 * d_embd,)
            elif "attn.c_proj.weight" in inp.name:
                shape = (d_embd, d_embd)
            elif "attn.c_proj.bias" in inp.name:
                shape = (d_embd,)
            elif "c_fc.weight" in inp.name:
                shape = (d_embd, 4 * d_embd)
            elif "c_fc.bias" in inp.name:
                shape = (4 * d_embd,)
            elif "mlp.c_proj.weight" in inp.name:
                shape = (4 * d_embd, d_embd)
            elif "mlp.c_proj.bias" in inp.name:
                shape = (d_embd,)
            if shape != inp.type.shape:
                typ = Tensor(shape=shape, device=inp.type.device, dtype=inp.type.dtype)
            else:
                typ = inp.type
            value_map[inp] = transformed_function.add_input_value(inp.name, typ)
        else:
            inputs_to_remove.append(i)

    # A map from ops in the transformed function to block id.
    block_id_map = {}

    # Counters to keep track of the maximum op and output IDs seen so far.
    max_op_id = -1
    max_output_id = -1

    # Add ops from the original Transformer blocks to the new function.
    transformed_blocks = []
    for i in range(min(n_layer, len(blocks))):
        cur_block = []
        for k, op in enumerate(blocks[i]):
            max_op_id = max(max_op_id, int(re.match(".*_(\d+)", op.name).group(1)))
            inputs = tuple(value_map[inp] for inp in op.inputs)
            if op.op_type == "Split" or op.op_type == "Constant":
                attributes = update_attributes(
                    op.op_type,
                    op.attributes,
                    attribute_map,
                    old_d_embd=768,
                    new_d_embd=d_embd,
                    old_n_head=12,
                    new_n_head=n_head,
                )
            else:
                attributes = op.attributes
            new_op = Op(
                name=op.name,
                op_type=op.op_type,
                inputs=inputs,
                attributes=attributes,
                subfunctions=op.subfunctions,
                output_names=tuple(output.name for output in op.outputs),
                output_types=tuple(output.type for output in op.outputs),
            )
            transformed_function.ops.append(new_op)
            for orig_output, new_output in zip(op.outputs, new_op.outputs):
                if (
                    "query" not in orig_output.name
                    and "key" not in orig_output.name
                    and "value" not in orig_output.name
                ):
                    max_output_id = max(
                        max_output_id, int(re.match("(\d+)", orig_output.name).group(1))
                    )
                value_map[orig_output] = new_output
                producer_map[new_output] = (new_op, k)
            cur_block.append(new_op)
            block_id_map[new_op] = i
        transformed_blocks.append(cur_block)

    # Add any additional Transformer blocks if necessary.
    for j in range(len(blocks), n_layer):
        cur_block = []
        for k, op in enumerate(transformed_blocks[-1]):
            # Collect the inputs for the new op.
            inputs = []
            for inp in op.inputs:
                if inp in transformed_function.inputs:
                    if "weight" in inp.name or "bias" in inp.name:
                        block_id = re.search("h\.(\d+)\.", inp.name).group(1)
                        new_name = inp.name.replace(block_id, str(j))
                        inputs.append(
                            transformed_function.add_input_value(new_name, inp.type)
                        )
                    else:
                        inputs.append(inp)
                else:
                    producer, producer_op_id = producer_map[inp]
                    output_index = producer.outputs.index(inp)
                    if block_id_map[producer] == j - 2:
                        # If the input value was produced in the previous block,
                        # the input for the next block will come from the
                        # corresponding op in the current block.
                        inputs.append(
                            transformed_blocks[-1][producer_op_id].outputs[output_index]
                        )
                    elif block_id_map[producer] == j - 1:
                        # If the input value was produced in the current block,
                        # the input for the next block will come from earlier in
                        # the next block.
                        inputs.append(cur_block[producer_op_id].outputs[output_index])
                    else:
                        # There can be no input from any other block because each
                        # block is self-contained with the exception of function
                        # inputs and outputs from the immediately preceding block.
                        raise ValueError(
                            f"Op {op} in block {j-1} has an input from "
                            f"block {block_id_map[producer]}"
                        )
            if op.op_type == "Split":
                assert "query" in op.outputs[0].name
                assert "key" in op.outputs[1].name
                assert "value" in op.outputs[2].name
                output_names = (f"query.{j}", f"key.{j}", f"value.{j}")
            else:
                output_names = []
                for _ in range(len(op.outputs)):
                    output_names.append(str(max_output_id))
                    max_output_id += 1
                output_names = tuple(output_names)
            new_op = Op(
                name=f"{op.op_type}_{max_op_id}",
                op_type=op.op_type,
                inputs=tuple(inputs),
                attributes=op.attributes,
                subfunctions=op.subfunctions,
                output_names=output_names,
                output_types=tuple(output.type for output in op.outputs),
            )
            max_op_id += 1
            for output in new_op.outputs:
                producer_map[output] = (new_op, k)
            transformed_function.ops.append(new_op)
            cur_block.append(new_op)
            block_id_map[new_op] = j
        transformed_blocks.append(cur_block)

    # Add the final ops.
    for op, transformed_op in zip(blocks[-1], transformed_blocks[-1]):
        for output, transformed_output in zip(op.outputs, transformed_op.outputs):
            value_map[output] = transformed_output
    for op in final_ops:
        inputs = [value_map[inp] for inp in op.inputs]
        new_op = Op(
            name=op.name,
            op_type=op.op_type,
            inputs=tuple(inputs),
            attributes=op.attributes,
            subfunctions=op.subfunctions,
            output_names=tuple(output.name for output in op.outputs),
            output_types=tuple(output.type for output in op.outputs),
        )
        transformed_function.ops.append(new_op)
        for output, transformed_output in zip(op.outputs, new_op.outputs):
            value_map[output] = transformed_output

    transformed_function = restore_unhashable_attributes(
        transformed_function, attribute_map
    )

    return transformed_function.finalize(), inputs_to_remove


<<<<<<< HEAD
def get_topology(world_size, device_throughput, dram_bandwidth, network_bandwidth):
    topology = Topology()
    d0 = topology.add_device("gpu")
    for i in range(1, world_size + 1):
        topology.add_device(
            "gpu", throughput=device_throughput, dram_bandwidth=dram_bandwidth
        )
        for j in range(0, i):
            if j == 0:
                topology.set_bandwidth(
                    topology.devices[i], topology.devices[j], network_bandwidth
                )
            else:
                topology.set_bandwidth(
                    topology.devices[i], topology.devices[j], network_bandwidth
                )
    return topology


def get_stats(function):
=======
def _get_stats(function):
>>>>>>> 92600186
    parameter_count = 0
    model_size = 0
    for inp in function.inputs:
        if "weight" in inp.name or "bias" in inp.name:
            parameter_count += np.prod(inp.type.shape)
            model_size += inp.type.size()

    if parameter_count >= 1e3 and parameter_count < 1e6:
        parameter_count_str = f"{parameter_count / 1e3:.2f}K"
    elif parameter_count >= 1e6 and parameter_count < 1e9:
        parameter_count_str = f"{parameter_count / 1e6:.2f}M"
    elif parameter_count >= 1e9:
        parameter_count_str = f"{parameter_count / 1e9:.2f}B"
    else:
        parameter_count_str = str(parameter_count)

    if model_size >= 1e3 and model_size < 1e6:
        model_size_str = f"{model_size / 1e3:.2f} KB"
    elif model_size >= 1e6 and model_size < 1e9:
        model_size_str = f"{model_size / 1e6:.2f} MB"
    elif model_size >= 1e9:
        model_size_str = f"{model_size / 1e9:.2f} GB"
    else:
        model_size_str = str(model_size)

    return parameter_count, model_size, parameter_count_str, model_size_str


<<<<<<< HEAD
def import_function_and_get_input_data(
    model_path, default_device, use_real_weights=False
=======
def _import_function_and_get_input_data(
    model_path,
    batch_size,
    n_layer,
    n_head,
    d_embd,
    default_device,
    use_real_weights=False,
>>>>>>> 92600186
):
    function, input_data_map = import_from_onnx(
        model_path,
        name="GPT-2",
        default_device=default_device,
        parse_input_data=True,
    )

    function = _filter_extra_outputs(function)

    if not use_real_weights:
        for inp in input_data_map:
            if "weight" in inp.name or "bias" in inp.name:
                input_data_map[inp] = inp.type
    input_data = list(input_data_map.values())

<<<<<<< HEAD
    return function, input_data


def resize_function_and_input_data(function, input_data, n_layer, n_head, n_embd):
    function = _set_model_size(function, n_layer, n_head, n_embd)

=======
    function = _filter_extra_outputs(function)
    function, inputs_to_remove = _set_model_size(function, n_layer, n_head, d_embd)

    tokenizer = GPT2Tokenizer.from_pretrained("gpt2")
    tokens = tokenizer.encode(
        "Here is some text to encode Hello World", add_special_tokens=True
    )
    input_ids = torch.tensor([[tokens] for _ in range(batch_size)])
    input_ids = _to_numpy(input_ids)
    input_data = [input_ids] + list(input_data_map.values())

    # If we shrunk the model, remove any unnecessary inputs.
    for i in inputs_to_remove[::-1]:
        input_data.pop(i)

>>>>>>> 92600186
    # Update the input data if any weight shapes were changed.
    for i in range(len(input_data)):
        inp = function.inputs[i + 1]
        old_shape = input_data[i].shape
        if old_shape != inp.type.shape:
            assert "weight" in inp.name or "bias" in inp.name
            if isinstance(input_data[i], np.ndarray):
                # Zero-pad the new weights.
                new_tensor = np.zeros(inp.type.shape, dtype=input_data[i].dtype)
                if len(old_shape) == 1:
                    new_tensor[: old_shape[0]] = input_data[i]
                elif len(old_shape) == 2:
                    new_tensor[: old_shape[0], : old_shape[1]] = input_data[i]
                input_data[i] = new_tensor
            else:
                assert isinstance(input_data[i], Tensor)
                input_data[i] = inp.type
        elif old_shape == (1,):
            assert "weight" not in inp.name and "bias" not in inp.name
            if input_data[i][0] == 768:
                input_data[i] = np.array([d_embd], dtype=input_data[i].dtype)
            elif input_data[i][0] == 768 * 3:
                input_data[i] = np.array([d_embd * 3], dtype=input_data[i].dtype)
            elif input_data[i][0] == 768 * 4:
                input_data[i] = np.array([d_embd * 4], dtype=input_data[i].dtype)
            elif input_data[i][0] == 12:
                input_data[i] = np.array([n_head], dtype=input_data[i].dtype)

    # If any extra input weights were added, use the last occurence of the
    # corresponding weights in the original function as the initial weights.
    # This minimizes risk of numerical stability issues.
    if len(input_data) < len(function.inputs) - 1:
        extra_weight_map = {}
        for i, inp in enumerate(function.inputs[1 : 1 + len(input_data)]):
            base_input_name = re.sub("h\.(\d+)", "", inp.name)
            extra_weight_map[base_input_name] = input_data[i]
        input_data += [
            extra_weight_map[re.sub("h\.(\d+)", "", inp.name)]
            for inp in function.inputs[1 + len(input_data) :]
        ]
    return function, input_data


<<<<<<< HEAD
def create_input_ids(batch_size):
    tokenizer = GPT2Tokenizer.from_pretrained("gpt2")
    tokens = tokenizer.encode(
        "Here is some text to encode Hello World", add_special_tokens=True
    )
    input_ids = torch.tensor([[tokens] for _ in range(batch_size)])
    return _to_numpy(input_ids)


def transform(
=======
def _update_input_data_for_hp(
    input_data, function, d_embd, n_head, hp_degree, use_real_weights
):
    for i, inp in enumerate(function.inputs):
        if input_data[i].shape == (1,):
            if input_data[i][0] == d_embd * 3:
                input_data[i] = np.array(
                    [d_embd * 3 // hp_degree], dtype=input_data[i].dtype
                )
            elif input_data[i][0] == d_embd * 4:
                input_data[i] = np.array(
                    [d_embd * 4 // hp_degree], dtype=input_data[i].dtype
                )
            elif input_data[i][0] == n_head:
                input_data[i] = np.array(
                    [n_head // hp_degree], dtype=input_data[i].dtype
                )
        elif use_real_weights and "c_proj.bias" in inp.name:
            input_data[i] = np.copy(input_data[i]) / hp_degree


def _transform(
>>>>>>> 92600186
    function,
    input_data,
    topology,
    dp_degree,
    hp_degree,
    pp_degree,
    num_microbatches,
<<<<<<< HEAD
    embedding_dim,
=======
    d_embd,
    n_head,
    device_throughput,
    dram_bandwidth,
    network_bandwidth,
    use_real_weights=False,
>>>>>>> 92600186
):
    if hp_degree > 1:
        _update_input_data_for_hp(
            input_data, function, d_embd, n_head, hp_degree, use_real_weights
        )
    world_size = dp_degree * hp_degree * pp_degree
    init_function, transformed_function = gpt2_dhp_transform(
        function,
        dp_degree,
        hp_degree,
        pp_degree,
        topology.devices[: world_size + 1],
        num_microbatches,
        d_embd,
        n_head,
    )
    ex = SequentialExecutor("numpy")
    init_function = ex.infer_types(
        init_function,
        input_data,
        input_devices=[topology.devices[0] for _ in range(len(input_data))],
    )
    initialized_input_data = ex.compute(init_function, input_data)
    transformed_function = ex.infer_types(
        transformed_function,
        initialized_input_data,
        [output.type.device for output in init_function.outputs],
    )
    return init_function, transformed_function, initialized_input_data


def get_transformed_function_and_input_data(
    model_path,
    device_throughput,
    dram_bandwidth,
    network_bandwidth,
    batch_size,
    dp_degree,
    hp_degree,
    pp_degree,
    num_microbatches,
    n_layer,
    n_head,
    d_embd,
    use_real_weights=False,
    print_stats=False,
):
    topology = Topology()
    d0 = topology.add_device(
        "gpu", throughput=device_throughput, dram_bandwidth=dram_bandwidth
    )
    function, input_data = _import_function_and_get_input_data(
        model_path,
        batch_size=batch_size,
        n_layer=n_layer,
        n_head=n_head,
        d_embd=d_embd,
        default_device=d0,
        use_real_weights=use_real_weights,
    )
    ex = SequentialExecutor("numpy")
    if print_stats:
        function = ex.infer_types(
            function,
            input_data,
            input_devices=[topology.devices[0] for _ in range(len(input_data))],
        )
        parameter_count, model_size, parameter_count_str, model_size_str = _get_stats(
            function
        )
        print("Parameter count:", parameter_count_str)
        print("Model size:", model_size_str)
    init_function, transformed_function, initialized_input_data = _transform(
        function,
        input_data,
        topology,
        dp_degree,
        hp_degree,
        pp_degree,
        num_microbatches,
        d_embd,
        n_head,
        device_throughput=device_throughput,
        dram_bandwidth=dram_bandwidth,
        network_bandwidth=network_bandwidth,
        use_real_weights=use_real_weights,
    )
    return transformed_function, initialized_input_data, topology


def simulate(function, input_data, topology):
    input_types = (v.type for v in function.inputs)
    simulator = PostTypeInferenceSimulator(CostModel(topology))
    simulation = simulator.interpret(function, input_types)
    return simulation


def run_pytorch(function, input_data, world_size, use_gpu=True):
    pytorch_input_data = [torch.tensor(x) for x in input_data]
    if use_gpu and world_size > torch.cuda.device_count():
        raise ValueError(
            f"Specified world size is {world_size}, but only "
            f"{torch.cuda.device_count()} GPUs available"
        )
    per_rank_outputs, runtimes = torch_backend.run_pytorch(
        function,
        pytorch_input_data,
        use_gpu=use_gpu,
        run_type_inference=False,
    )
    return per_rank_outputs, runtimes


def main(args):
    if args.d_embd % args.n_head != 0:
        raise ValueError(
            "Embedding dimension must be divisible by number of attention heads"
        )
<<<<<<< HEAD
    world_size = args.dp_degree * args.hp_degree * args.pp_degree
    topology = get_topology(
        world_size, args.device_throughput, args.dram_bandwidth, args.network_bandwidth
    )
    function, input_data = import_function_and_get_input_data(
        args.model_path,
        default_device=topology.devices[0],
        use_real_weights=args.use_real_weights,
    )
    function, input_data = resize_function_and_input_data(
        function, input_data, args.n_layer, args.n_head, args.n_embd
    )
    input_ids = create_input_ids(args.batch_size)
    input_data = [input_ids] + input_data
    ex = SequentialExecutor("numpy")
    function = ex.infer_types(
        function,
        input_data,
        input_devices=[topology.devices[0] for _ in range(len(input_data))],
    )
    parameter_count, model_size, parameter_count_str, model_size_str = get_stats(
        function
    )
    print("Parameter count:", parameter_count_str)
    print("Model size:", model_size_str)
    init_function, transformed_function, initialized_input_data = transform(
        function,
        input_data,
=======
    (
        transformed_function,
        initialized_input_data,
>>>>>>> 92600186
        topology,
    ) = get_transformed_function_and_input_data(
        args.model_path,
        args.device_throughput,
        args.dram_bandwidth,
        args.network_bandwidth,
        args.batch_size,
        args.dp_degree,
        args.hp_degree,
        args.pp_degree,
        args.num_microbatches,
<<<<<<< HEAD
        args.n_embd,
    )
=======
        args.n_layer,
        args.n_head,
        args.d_embd,
        args.use_real_weights,
        print_stats=True,
    )

>>>>>>> 92600186
    if args.backend == "simulate":
        simulation = simulate(transformed_function, initialized_input_data, topology)
        if args.trace_file is not None:
            simulation.dump_chrome_trace(args.trace_file)
        distributed_running_time = max(
            [simulation.timestamps[d] for d in simulation.timestamps]
        )
        print(f"Latency: {distributed_running_time*1000:.2f} ms")
        print(
            f"Throughput: {args.batch_size / distributed_running_time:.2f} "
            f"samples/second"
        )
    elif args.backend == "pytorch":
        world_size = args.dp_degree * args.hp_degree * args.pp_degree
        per_rank_outputs, runtimes = run_pytorch(
            transformed_function, initialized_input_data, world_size, args.use_gpu
        )
        print(f"Latency: {np.median(runtimes[-1])*1000:.2f} ms")
        print(
            f"Throughput: {args.batch_size / np.median(runtimes[-1]):.2f} "
            f"samples/second"
        )


if __name__ == "__main__":
    parser = argparse.ArgumentParser(description="GPT-2 Inference")
    parser.add_argument(
        "--model_path",
        type=str,
        required=True,
        help="Path to GPT-2 ONNX model "
        "(downloaded from https://github.com/onnx/models/blob/master/"
        "text/machine_comprehension/gpt-2/model/gpt2-10.onnx?raw=true)",
    )
    parser.add_argument("--batch_size", type=int, default=64, help="Batch size")
    parser.add_argument(
        "-d", "--dp_degree", type=int, default=1, help="Data parallel degree"
    )
    parser.add_argument(
        "-t", "--hp_degree", type=int, default=1, help="Horizontal parallel degree"
    )
    parser.add_argument(
        "-p", "--pp_degree", type=int, default=1, help="Pipeline parallel degree"
    )
    parser.add_argument(
        "-k", "--num_microbatches", type=int, default=1, help="Num microbatches"
    )
    parser.add_argument("--n_layer", type=int, default=12, help="Num hidden layers")
    parser.add_argument(
        "--n_head",
        type=int,
        default=12,
        help="Number of attention heads for each attention layer",
    )
    parser.add_argument("--d_embd", type=int, default=768, help="Embedding dimension")
    parser.add_argument(
        "--backend",
        choices=["simulate", "pytorch"],
        default="simulate",
        help="Operation to run",
    )
    parser.add_argument(
        "--use-gpu",
        action="store_true",
        default=False,
        help="Use GPU with PyTorch backend",
    )
    parser.add_argument(
        "--use_real_weights",
        action="store_true",
        default=False,
        help="Use real weights",
    )
    parser.add_argument(
        "--network_bandwidth", type=float, default=64, help="Network bandwidth in Gbps"
    )
    parser.add_argument(
        "--device_throughput", type=float, default=1.4e13, help="Device throughput"
    )
    parser.add_argument(
        "--dram_bandwidth", type=float, default=9e11, help="DRAM Bandwidth"
    )
    parser.add_argument("--trace_file", type=str, default=None, help="Trace file")
    args = parser.parse_args()
    main(args)<|MERGE_RESOLUTION|>--- conflicted
+++ resolved
@@ -316,7 +316,56 @@
     return transformed_function.finalize(), inputs_to_remove
 
 
-<<<<<<< HEAD
+def _update_input_data_for_hp(
+    input_data, function, d_embd, n_head, hp_degree, use_real_weights
+):
+    for i, inp in enumerate(function.inputs):
+        if input_data[i].shape == (1,):
+            if input_data[i][0] == d_embd * 3:
+                input_data[i] = np.array(
+                    [d_embd * 3 // hp_degree], dtype=input_data[i].dtype
+                )
+            elif input_data[i][0] == d_embd * 4:
+                input_data[i] = np.array(
+                    [d_embd * 4 // hp_degree], dtype=input_data[i].dtype
+                )
+            elif input_data[i][0] == n_head:
+                input_data[i] = np.array(
+                    [n_head // hp_degree], dtype=input_data[i].dtype
+                )
+        elif use_real_weights and "c_proj.bias" in inp.name:
+            input_data[i] = np.copy(input_data[i]) / hp_degree
+
+
+def get_stats(function):
+    parameter_count = 0
+    model_size = 0
+    for inp in function.inputs:
+        if "weight" in inp.name or "bias" in inp.name:
+            parameter_count += np.prod(inp.type.shape)
+            model_size += inp.type.size()
+
+    if parameter_count >= 1e3 and parameter_count < 1e6:
+        parameter_count_str = f"{parameter_count / 1e3:.2f}K"
+    elif parameter_count >= 1e6 and parameter_count < 1e9:
+        parameter_count_str = f"{parameter_count / 1e6:.2f}M"
+    elif parameter_count >= 1e9:
+        parameter_count_str = f"{parameter_count / 1e9:.2f}B"
+    else:
+        parameter_count_str = str(parameter_count)
+
+    if model_size >= 1e3 and model_size < 1e6:
+        model_size_str = f"{model_size / 1e3:.2f} KB"
+    elif model_size >= 1e6 and model_size < 1e9:
+        model_size_str = f"{model_size / 1e6:.2f} MB"
+    elif model_size >= 1e9:
+        model_size_str = f"{model_size / 1e9:.2f} GB"
+    else:
+        model_size_str = str(model_size)
+
+    return parameter_count, model_size, parameter_count_str, model_size_str
+
+
 def get_topology(world_size, device_throughput, dram_bandwidth, network_bandwidth):
     topology = Topology()
     d0 = topology.add_device("gpu")
@@ -336,51 +385,8 @@
     return topology
 
 
-def get_stats(function):
-=======
-def _get_stats(function):
->>>>>>> 92600186
-    parameter_count = 0
-    model_size = 0
-    for inp in function.inputs:
-        if "weight" in inp.name or "bias" in inp.name:
-            parameter_count += np.prod(inp.type.shape)
-            model_size += inp.type.size()
-
-    if parameter_count >= 1e3 and parameter_count < 1e6:
-        parameter_count_str = f"{parameter_count / 1e3:.2f}K"
-    elif parameter_count >= 1e6 and parameter_count < 1e9:
-        parameter_count_str = f"{parameter_count / 1e6:.2f}M"
-    elif parameter_count >= 1e9:
-        parameter_count_str = f"{parameter_count / 1e9:.2f}B"
-    else:
-        parameter_count_str = str(parameter_count)
-
-    if model_size >= 1e3 and model_size < 1e6:
-        model_size_str = f"{model_size / 1e3:.2f} KB"
-    elif model_size >= 1e6 and model_size < 1e9:
-        model_size_str = f"{model_size / 1e6:.2f} MB"
-    elif model_size >= 1e9:
-        model_size_str = f"{model_size / 1e9:.2f} GB"
-    else:
-        model_size_str = str(model_size)
-
-    return parameter_count, model_size, parameter_count_str, model_size_str
-
-
-<<<<<<< HEAD
 def import_function_and_get_input_data(
     model_path, default_device, use_real_weights=False
-=======
-def _import_function_and_get_input_data(
-    model_path,
-    batch_size,
-    n_layer,
-    n_head,
-    d_embd,
-    default_device,
-    use_real_weights=False,
->>>>>>> 92600186
 ):
     function, input_data_map = import_from_onnx(
         model_path,
@@ -397,30 +403,18 @@
                 input_data_map[inp] = inp.type
     input_data = list(input_data_map.values())
 
-<<<<<<< HEAD
     return function, input_data
 
 
-def resize_function_and_input_data(function, input_data, n_layer, n_head, n_embd):
-    function = _set_model_size(function, n_layer, n_head, n_embd)
-
-=======
-    function = _filter_extra_outputs(function)
+def resize_function_and_input_data(function, input_data, n_layer, n_head, d_embd):
     function, inputs_to_remove = _set_model_size(function, n_layer, n_head, d_embd)
 
-    tokenizer = GPT2Tokenizer.from_pretrained("gpt2")
-    tokens = tokenizer.encode(
-        "Here is some text to encode Hello World", add_special_tokens=True
-    )
-    input_ids = torch.tensor([[tokens] for _ in range(batch_size)])
-    input_ids = _to_numpy(input_ids)
-    input_data = [input_ids] + list(input_data_map.values())
+    input_data = input_data
 
     # If we shrunk the model, remove any unnecessary inputs.
     for i in inputs_to_remove[::-1]:
         input_data.pop(i)
 
->>>>>>> 92600186
     # Update the input data if any weight shapes were changed.
     for i in range(len(input_data)):
         inp = function.inputs[i + 1]
@@ -464,7 +458,6 @@
     return function, input_data
 
 
-<<<<<<< HEAD
 def create_input_ids(batch_size):
     tokenizer = GPT2Tokenizer.from_pretrained("gpt2")
     tokens = tokenizer.encode(
@@ -475,30 +468,6 @@
 
 
 def transform(
-=======
-def _update_input_data_for_hp(
-    input_data, function, d_embd, n_head, hp_degree, use_real_weights
-):
-    for i, inp in enumerate(function.inputs):
-        if input_data[i].shape == (1,):
-            if input_data[i][0] == d_embd * 3:
-                input_data[i] = np.array(
-                    [d_embd * 3 // hp_degree], dtype=input_data[i].dtype
-                )
-            elif input_data[i][0] == d_embd * 4:
-                input_data[i] = np.array(
-                    [d_embd * 4 // hp_degree], dtype=input_data[i].dtype
-                )
-            elif input_data[i][0] == n_head:
-                input_data[i] = np.array(
-                    [n_head // hp_degree], dtype=input_data[i].dtype
-                )
-        elif use_real_weights and "c_proj.bias" in inp.name:
-            input_data[i] = np.copy(input_data[i]) / hp_degree
-
-
-def _transform(
->>>>>>> 92600186
     function,
     input_data,
     topology,
@@ -506,16 +475,9 @@
     hp_degree,
     pp_degree,
     num_microbatches,
-<<<<<<< HEAD
-    embedding_dim,
-=======
     d_embd,
     n_head,
-    device_throughput,
-    dram_bandwidth,
-    network_bandwidth,
     use_real_weights=False,
->>>>>>> 92600186
 ):
     if hp_degree > 1:
         _update_input_data_for_hp(
@@ -563,21 +525,30 @@
     use_real_weights=False,
     print_stats=False,
 ):
-    topology = Topology()
-    d0 = topology.add_device(
-        "gpu", throughput=device_throughput, dram_bandwidth=dram_bandwidth
-    )
-    function, input_data = _import_function_and_get_input_data(
+    world_size = args.dp_degree * args.hp_degree * args.pp_degree
+    topology = get_topology(
+        world_size, args.device_throughput, args.dram_bandwidth, args.network_bandwidth
+    )
+
+    function, input_data = import_function_and_get_input_data(
         model_path,
         batch_size=batch_size,
         n_layer=n_layer,
         n_head=n_head,
         d_embd=d_embd,
-        default_device=d0,
+        default_device=topology.devices[0],
         use_real_weights=use_real_weights,
     )
-    ex = SequentialExecutor("numpy")
+
+    function, input_data = resize_function_and_input_data(
+        function, input_data, args.n_layer, args.n_head, args.n_embd
+    )
+
+    input_ids = create_input_ids(batch_size)
+    input_data = [input_ids] + input_data
+
     if print_stats:
+        ex = SequentialExecutor("numpy")
         function = ex.infer_types(
             function,
             input_data,
@@ -588,7 +559,8 @@
         )
         print("Parameter count:", parameter_count_str)
         print("Model size:", model_size_str)
-    init_function, transformed_function, initialized_input_data = _transform(
+
+    init_function, transformed_function, initialized_input_data = transform(
         function,
         input_data,
         topology,
@@ -598,11 +570,9 @@
         num_microbatches,
         d_embd,
         n_head,
-        device_throughput=device_throughput,
-        dram_bandwidth=dram_bandwidth,
-        network_bandwidth=network_bandwidth,
         use_real_weights=use_real_weights,
     )
+
     return transformed_function, initialized_input_data, topology
 
 
@@ -634,40 +604,9 @@
         raise ValueError(
             "Embedding dimension must be divisible by number of attention heads"
         )
-<<<<<<< HEAD
-    world_size = args.dp_degree * args.hp_degree * args.pp_degree
-    topology = get_topology(
-        world_size, args.device_throughput, args.dram_bandwidth, args.network_bandwidth
-    )
-    function, input_data = import_function_and_get_input_data(
-        args.model_path,
-        default_device=topology.devices[0],
-        use_real_weights=args.use_real_weights,
-    )
-    function, input_data = resize_function_and_input_data(
-        function, input_data, args.n_layer, args.n_head, args.n_embd
-    )
-    input_ids = create_input_ids(args.batch_size)
-    input_data = [input_ids] + input_data
-    ex = SequentialExecutor("numpy")
-    function = ex.infer_types(
-        function,
-        input_data,
-        input_devices=[topology.devices[0] for _ in range(len(input_data))],
-    )
-    parameter_count, model_size, parameter_count_str, model_size_str = get_stats(
-        function
-    )
-    print("Parameter count:", parameter_count_str)
-    print("Model size:", model_size_str)
-    init_function, transformed_function, initialized_input_data = transform(
-        function,
-        input_data,
-=======
     (
         transformed_function,
         initialized_input_data,
->>>>>>> 92600186
         topology,
     ) = get_transformed_function_and_input_data(
         args.model_path,
@@ -679,10 +618,6 @@
         args.hp_degree,
         args.pp_degree,
         args.num_microbatches,
-<<<<<<< HEAD
-        args.n_embd,
-    )
-=======
         args.n_layer,
         args.n_head,
         args.d_embd,
@@ -690,7 +625,6 @@
         print_stats=True,
     )
 
->>>>>>> 92600186
     if args.backend == "simulate":
         simulation = simulate(transformed_function, initialized_input_data, topology)
         if args.trace_file is not None:
