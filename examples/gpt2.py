import argparse
from collections import defaultdict
from frozendict import frozendict
import numpy as np
import re
from transformers import GPT2Tokenizer
import torch

import dist_ir.backend.torch as torch_backend
from dist_ir.executor import (
    CostModel,
    infer_types,
    PostTypeInferenceSimulator,
    Simulator,
    SequentialExecutor,
)
from dist_ir.importer import import_from_onnx
from dist_ir.ir import cpprint, Device, FunctionMaker, Op, Topology, Value
from dist_ir.ir.type import Float32, Tensor
from dist_ir.transforms import (
    gpt2_dhp_transform,
<<<<<<< HEAD
    check_params,
=======
>>>>>>> c0141332
    update_attributes,
    sanitize_unhashable_attributes,
    restore_unhashable_attributes,
)


def _to_numpy(x):
    if type(x) is not np.ndarray:
        x = x.detach().cpu().numpy() if x.requires_grad else x.cpu().numpy()
    return x


def _filter_extra_outputs(function):
    function, attribute_map = sanitize_unhashable_attributes(function)

    # Map from op to set of function output values.
    sinks = defaultdict(set)

    # Set the sink for each output producer op to be the output.
    for output in function.outputs:
        producer = function.producers[output]
        sinks[producer] = set([output])

    # Incrementally propogate the set of sinks for each op by iterating through
    # all ops in reverse topological order.
    ops = list(function.ops)[::-1]
    while len(ops) > 0:
        op = ops.pop(0)
        for output in op.outputs:
            for consumer in function.consumers[output]:
                sinks[op] = sinks[op].union(sinks[consumer])

    # Filter out ops with no sinks other than output1.
    filtered_ops = set()
    for op in sinks:
        if function.outputs[-1] not in sinks[op]:
            filtered_ops.add(op)
    filtered_function = FunctionMaker(name=function.name)
    value_map = {}
    for inp in function.inputs:
        v = filtered_function.add_input_value(inp.name, inp.type)
        value_map[inp] = v
    for op in function.ops:
        if op in filtered_ops:
            continue
        inputs = tuple(value_map[inp] for inp in op.inputs)
        new_op = Op(
            name=op.name,
            op_type=op.op_type,
            inputs=inputs,
            attributes=op.attributes,
            subfunctions=op.subfunctions,
            output_names=tuple(output.name for output in op.outputs),
            output_types=tuple(output.type for output in op.outputs),
        )
        filtered_function.ops.append(new_op)
        for orig_output, new_output in zip(op.outputs, new_op.outputs):
            value_map[orig_output] = new_output

    filtered_function = restore_unhashable_attributes(filtered_function, attribute_map)
    return filtered_function.finalize()


def _set_model_size(function, n_layer, n_head, d_embd):
    function, attribute_map = sanitize_unhashable_attributes(function)

    # Prepare a list of the existing Transformer blocks in the function.
    blocks = []
    cur_block = []
    cur_block_id = 0
    orig_block_id_map = {}
    for op in function.ops:
        orig_block_id_map[op] = cur_block_id
        cur_block.append(op)
        if op.op_type == "Gemm" and any(
            "mlp.c_proj.weight" in inp.name for inp in op.inputs
        ):
            blocks.append(cur_block)
            cur_block_id += 1
            cur_block = []
    final_ops = cur_block
    for op in final_ops:
        orig_block_id_map[op] = cur_block_id

    # Verify that all blocks other than the first block are identical.
    transformer_block = tuple(op.op_type for op in blocks[1])
    for i in range(2, len(blocks)):
        assert tuple(op.op_type for op in blocks[i]) == transformer_block

    # Initialize a new function using the Transformer blocks from the original function.
    # We discard any original blocks beyond the requested number of new blocks.
    transformed_function = FunctionMaker(name=function.name)

    # A map from values in the original function to values in the transformed function.
    value_map = {}

    # A map from values in the transformed function to a tuple of
    # 1) the op which produced the value and
    # 2) the index of this op in the list of block ops.
    producer_map = {}

    # Add inputs from the original function to the transformed function.
    inputs_to_remove = []
    for i, inp in enumerate(function.inputs):
        # Only add inputs if they are used by blocks that will appear
        # in the transformed function.
        max_consumer_block_id = max(
            [orig_block_id_map[consumer] for consumer in function.consumers[inp]]
        )
        if max_consumer_block_id < n_layer or max_consumer_block_id == len(blocks):
            # Resize the weights and biases according to the specified parameters.
            shape = inp.type.shape
            if inp.name == "wte.weight":
                vocab_size = inp.type.shape[0]
                shape = (vocab_size, d_embd)
                typ = Tensor(shape=shape, device=inp.type.device, dtype=inp.type.dtype)
            elif inp.name == "wpe.weight":
                max_position_embeddings = inp.type.shape[0]
                shape = (max_position_embeddings, d_embd)
                typ = Tensor(shape=shape, device=inp.type.device, dtype=inp.type.dtype)
            elif (
                "ln_1.weight" in inp.name
                or "ln_1.bias" in inp.name
                or "ln_2.weight" in inp.name
                or "ln_2.bias" in inp.name
                or "ln_f.weight" in inp.name
                or "ln_f.bias" in inp.name
            ):
                shape = (d_embd,)
            elif "c_attn.weight" in inp.name:
                shape = (d_embd, 3 * d_embd)
            elif "c_attn.bias" in inp.name:
                shape = (3 * d_embd,)
            elif "attn.c_proj.weight" in inp.name:
                shape = (d_embd, d_embd)
            elif "attn.c_proj.bias" in inp.name:
                shape = (d_embd,)
            elif "c_fc.weight" in inp.name:
                shape = (d_embd, 4 * d_embd)
            elif "c_fc.bias" in inp.name:
                shape = (4 * d_embd,)
            elif "mlp.c_proj.weight" in inp.name:
                shape = (4 * d_embd, d_embd)
            elif "mlp.c_proj.bias" in inp.name:
                shape = (d_embd,)
            if shape != inp.type.shape:
                typ = Tensor(shape=shape, device=inp.type.device, dtype=inp.type.dtype)
            else:
                typ = inp.type
            value_map[inp] = transformed_function.add_input_value(inp.name, typ)
        else:
            inputs_to_remove.append(i)

    # A map from ops in the transformed function to block id.
    block_id_map = {}

    # Counters to keep track of the maximum op and output IDs seen so far.
    max_op_id = -1
    max_output_id = -1

    # Add ops from the original Transformer blocks to the new function.
    transformed_blocks = []
    for i in range(min(n_layer, len(blocks))):
        cur_block = []
        for k, op in enumerate(blocks[i]):
            max_op_id = max(max_op_id, int(re.match(".*_(\d+)", op.name).group(1)))
            inputs = tuple(value_map[inp] for inp in op.inputs)
            if op.op_type == "Split" or op.op_type == "Constant":
                attributes = update_attributes(
                    op.op_type,
                    op.attributes,
                    attribute_map,
                    old_d_embd=768,
                    new_d_embd=d_embd,
                    old_n_head=12,
                    new_n_head=n_head,
                )
            else:
                attributes = op.attributes
            new_op = Op(
                name=op.name,
                op_type=op.op_type,
                inputs=inputs,
                attributes=attributes,
                subfunctions=op.subfunctions,
                output_names=tuple(output.name for output in op.outputs),
                output_types=tuple(output.type for output in op.outputs),
            )
            transformed_function.ops.append(new_op)
            for orig_output, new_output in zip(op.outputs, new_op.outputs):
                if (
                    "query" not in orig_output.name
                    and "key" not in orig_output.name
                    and "value" not in orig_output.name
                ):
                    max_output_id = max(
                        max_output_id, int(re.match("(\d+)", orig_output.name).group(1))
                    )
                value_map[orig_output] = new_output
                producer_map[new_output] = (new_op, k)
            cur_block.append(new_op)
            block_id_map[new_op] = i
        transformed_blocks.append(cur_block)

    # Add any additional Transformer blocks if necessary.
    for j in range(len(blocks), n_layer):
        cur_block = []
        for k, op in enumerate(transformed_blocks[-1]):
            # Collect the inputs for the new op.
            inputs = []
            for inp in op.inputs:
                if inp in transformed_function.inputs:
                    if "weight" in inp.name or "bias" in inp.name:
                        block_id = re.search("h\.(\d+)\.", inp.name).group(1)
                        new_name = inp.name.replace(block_id, str(j))
                        inputs.append(
                            transformed_function.add_input_value(new_name, inp.type)
                        )
                    else:
                        inputs.append(inp)
                else:
                    producer, producer_op_id = producer_map[inp]
                    output_index = producer.outputs.index(inp)
                    if block_id_map[producer] == j - 2:
                        # If the input value was produced in the previous block,
                        # the input for the next block will come from the
                        # corresponding op in the current block.
                        inputs.append(
                            transformed_blocks[-1][producer_op_id].outputs[output_index]
                        )
                    elif block_id_map[producer] == j - 1:
                        # If the input value was produced in the current block,
                        # the input for the next block will come from earlier in
                        # the next block.
                        inputs.append(cur_block[producer_op_id].outputs[output_index])
                    else:
                        # There can be no input from any other block because each
                        # block is self-contained with the exception of function
                        # inputs and outputs from the immediately preceding block.
                        raise ValueError(
                            f"Op {op} in block {j-1} has an input from "
                            f"block {block_id_map[producer]}"
                        )
            if op.op_type == "Split":
                assert "query" in op.outputs[0].name
                assert "key" in op.outputs[1].name
                assert "value" in op.outputs[2].name
                output_names = (f"query.{j}", f"key.{j}", f"value.{j}")
            else:
                output_names = []
                for _ in range(len(op.outputs)):
                    output_names.append(str(max_output_id))
                    max_output_id += 1
                output_names = tuple(output_names)
            new_op = Op(
                name=f"{op.op_type}_{max_op_id}",
                op_type=op.op_type,
                inputs=tuple(inputs),
                attributes=op.attributes,
                subfunctions=op.subfunctions,
                output_names=output_names,
                output_types=tuple(output.type for output in op.outputs),
            )
            max_op_id += 1
            for output in new_op.outputs:
                producer_map[output] = (new_op, k)
            transformed_function.ops.append(new_op)
            cur_block.append(new_op)
            block_id_map[new_op] = j
        transformed_blocks.append(cur_block)

    # Add the final ops.
    for op, transformed_op in zip(blocks[-1], transformed_blocks[-1]):
        for output, transformed_output in zip(op.outputs, transformed_op.outputs):
            value_map[output] = transformed_output
    for op in final_ops:
        inputs = [value_map[inp] for inp in op.inputs]
        new_op = Op(
            name=op.name,
            op_type=op.op_type,
            inputs=tuple(inputs),
            attributes=op.attributes,
            subfunctions=op.subfunctions,
            output_names=tuple(output.name for output in op.outputs),
            output_types=tuple(output.type for output in op.outputs),
        )
        transformed_function.ops.append(new_op)
        for output, transformed_output in zip(op.outputs, new_op.outputs):
            value_map[output] = transformed_output

    transformed_function = restore_unhashable_attributes(
        transformed_function, attribute_map
    )

    return transformed_function.finalize(), inputs_to_remove


<<<<<<< HEAD
def _update_input_data_for_hp(
    input_data, function, d_embd, n_head, hp_degree, use_real_weights
):
    for i, inp in enumerate(function.inputs):
        if input_data[i].shape == (1,):
            if input_data[i][0] == d_embd * 3:
                input_data[i] = np.array(
                    [d_embd * 3 // hp_degree], dtype=input_data[i].dtype
                )
            elif input_data[i][0] == d_embd * 4:
                input_data[i] = np.array(
                    [d_embd * 4 // hp_degree], dtype=input_data[i].dtype
                )
            elif input_data[i][0] == n_head:
                input_data[i] = np.array(
                    [n_head // hp_degree], dtype=input_data[i].dtype
                )
        elif use_real_weights and "c_proj.bias" in inp.name:
            input_data[i] = np.copy(input_data[i]) / hp_degree


def get_stats(function):
=======
def _get_stats(function):
>>>>>>> c0141332
    parameter_count = 0
    model_size = 0
    for inp in function.inputs:
        if "weight" in inp.name or "bias" in inp.name:
            parameter_count += np.prod(inp.type.shape)
            model_size += inp.type.size()

    if parameter_count >= 1e3 and parameter_count < 1e6:
        parameter_count_str = f"{parameter_count / 1e3:.2f}K"
    elif parameter_count >= 1e6 and parameter_count < 1e9:
        parameter_count_str = f"{parameter_count / 1e6:.2f}M"
    elif parameter_count >= 1e9:
        parameter_count_str = f"{parameter_count / 1e9:.2f}B"
    else:
        parameter_count_str = str(parameter_count)

    if model_size >= 1e3 and model_size < 1e6:
        model_size_str = f"{model_size / 1e3:.2f} KB"
    elif model_size >= 1e6 and model_size < 1e9:
        model_size_str = f"{model_size / 1e6:.2f} MB"
    elif model_size >= 1e9:
        model_size_str = f"{model_size / 1e9:.2f} GB"
    else:
        model_size_str = str(model_size)

    return parameter_count, model_size, parameter_count_str, model_size_str


<<<<<<< HEAD
def get_topology(world_size, device_throughput, dram_bandwidth, network_bandwidth):
    topology = Topology()
    d0 = topology.add_device("gpu")
    for i in range(1, world_size + 1):
        topology.add_device(
            "gpu", throughput=device_throughput, dram_bandwidth=dram_bandwidth
        )
        for j in range(0, i):
            if j == 0:
                topology.set_bandwidth(
                    topology.devices[i], topology.devices[j], network_bandwidth
                )
            else:
                topology.set_bandwidth(
                    topology.devices[i], topology.devices[j], network_bandwidth
                )
    return topology


def import_function_and_get_input_data(
    model_path, default_device, use_real_weights=False
=======
def _import_function_and_get_input_data(
    model_path,
    batch_size,
    n_layer,
    n_head,
    d_embd,
    default_device,
    use_real_weights=False,
>>>>>>> c0141332
):
    function, input_data_map = import_from_onnx(
        model_path,
        name="GPT-2",
        default_device=default_device,
        parse_input_data=True,
    )

    if not use_real_weights:
        for inp in input_data_map:
            if "weight" in inp.name or "bias" in inp.name:
                input_data_map[inp] = inp.type

    function = _filter_extra_outputs(function)
<<<<<<< HEAD
=======
    function, inputs_to_remove = _set_model_size(function, n_layer, n_head, d_embd)
>>>>>>> c0141332

    if not use_real_weights:
        for inp in input_data_map:
            if "weight" in inp.name or "bias" in inp.name:
                input_data_map[inp] = inp.type
    input_data = list(input_data_map.values())

    return function, input_data


def resize_function_and_input_data(function, input_data, n_layer, n_head, d_embd):
    function, inputs_to_remove = _set_model_size(function, n_layer, n_head, d_embd)

    input_data = input_data

    # If we shrunk the model, remove any unnecessary inputs.
    for i in inputs_to_remove[::-1]:
        input_data.pop(i)

    # Update the input data if any weight shapes were changed.
<<<<<<< HEAD
    for i in range(len(input_data)):
        inp = function.inputs[i + 1]
        old_shape = input_data[i].shape
        if old_shape != inp.type.shape:
            assert "weight" in inp.name or "bias" in inp.name
            if isinstance(input_data[i], np.ndarray):
                # Zero-pad the new weights.
                new_tensor = np.zeros(inp.type.shape, dtype=input_data[i].dtype)
=======
    for i in range(1, len(input_data)):
        old_shape = input_data[i].shape
        if old_shape != function.inputs[i].type.shape:
            assert (
                "weight" in function.inputs[i].name or "bias" in function.inputs[i].name
            )
            if use_real_weights:
                # Zero-pad the new weights.
                new_tensor = np.zeros(
                    function.inputs[i].type.shape, dtype=input_data[i].dtype
                )
>>>>>>> c0141332
                if len(old_shape) == 1:
                    new_tensor[: old_shape[0]] = input_data[i]
                elif len(old_shape) == 2:
                    new_tensor[: old_shape[0], : old_shape[1]] = input_data[i]
                input_data[i] = new_tensor
            else:
<<<<<<< HEAD
                assert isinstance(input_data[i], Tensor)
                input_data[i] = inp.type
        elif old_shape == (1,):
            assert "weight" not in inp.name and "bias" not in inp.name
=======
                input_data[i] = function.inputs[i].type
        elif old_shape == (1,):
            assert (
                "weight" not in function.inputs[i].name
                and "bias" not in function.inputs[i].name
            )
>>>>>>> c0141332
            if input_data[i][0] == 768:
                input_data[i] = np.array([d_embd], dtype=input_data[i].dtype)
            elif input_data[i][0] == 768 * 3:
                input_data[i] = np.array([d_embd * 3], dtype=input_data[i].dtype)
            elif input_data[i][0] == 768 * 4:
                input_data[i] = np.array([d_embd * 4], dtype=input_data[i].dtype)
            elif input_data[i][0] == 12:
                input_data[i] = np.array([n_head], dtype=input_data[i].dtype)

    # If any extra input weights were added, use the last occurence of the
    # corresponding weights in the original function as the initial weights.
    # This minimizes risk of numerical stability issues.
    if len(input_data) < len(function.inputs) - 1:
        extra_weight_map = {}
        for i, inp in enumerate(function.inputs[1 : 1 + len(input_data)]):
            base_input_name = re.sub("h\.(\d+)", "", inp.name)
            extra_weight_map[base_input_name] = input_data[i]
        input_data += [
            extra_weight_map[re.sub("h\.(\d+)", "", inp.name)]
            for inp in function.inputs[1 + len(input_data) :]
        ]
    return function, input_data


<<<<<<< HEAD
def create_input_ids(batch_size):
    tokenizer = GPT2Tokenizer.from_pretrained("gpt2")
    tokens = tokenizer.encode(
        "Here is some text to encode Hello World", add_special_tokens=True
    )
    input_ids = torch.tensor([[tokens] for _ in range(batch_size)])
    return _to_numpy(input_ids)


def transform(
=======
def _update_input_data_for_hp(
    input_data, function, d_embd, n_head, hp_degree, use_real_weights
):
    for i, inp in enumerate(function.inputs):
        if input_data[i].shape == (1,):
            if input_data[i][0] == d_embd * 3:
                input_data[i] = np.array(
                    [d_embd * 3 // hp_degree], dtype=input_data[i].dtype
                )
            elif input_data[i][0] == d_embd * 4:
                input_data[i] = np.array(
                    [d_embd * 4 // hp_degree], dtype=input_data[i].dtype
                )
            elif input_data[i][0] == n_head:
                input_data[i] = np.array(
                    [n_head // hp_degree], dtype=input_data[i].dtype
                )
        elif use_real_weights and "c_proj.bias" in inp.name:
            input_data[i] = np.copy(input_data[i]) / hp_degree


def _transform(
>>>>>>> c0141332
    function,
    input_data,
    topology,
    dp_degree,
    hp_degree,
    pp_degree,
    num_microbatches,
    d_embd,
    n_head,
<<<<<<< HEAD
=======
    device_throughput,
    dram_bandwidth,
    network_bandwidth,
>>>>>>> c0141332
    use_real_weights=False,
):
    if hp_degree > 1:
        _update_input_data_for_hp(
            input_data, function, d_embd, n_head, hp_degree, use_real_weights
<<<<<<< HEAD
=======
        )
    world_size = dp_degree * hp_degree * pp_degree
    for i in range(1, world_size + 1):
        topology.add_device(
            "gpu", throughput=device_throughput, dram_bandwidth=dram_bandwidth
>>>>>>> c0141332
        )
    world_size = dp_degree * hp_degree * pp_degree
    init_function, transformed_function = gpt2_dhp_transform(
        function,
        dp_degree,
        hp_degree,
        pp_degree,
        topology.devices[: world_size + 1],
        num_microbatches,
        d_embd,
        n_head,
    )
    ex = SequentialExecutor("numpy")
    init_function = ex.infer_types(
        init_function,
        input_data,
        input_devices=[topology.devices[0] for _ in range(len(input_data))],
    )
    initialized_input_data = ex.compute(init_function, input_data)
    transformed_function = ex.infer_types(
        transformed_function,
        initialized_input_data,
        [output.type.device for output in init_function.outputs],
    )
    return init_function, transformed_function, initialized_input_data


def get_transformed_function_and_input_data(
    model_path,
    device_throughput,
    dram_bandwidth,
    network_bandwidth,
    batch_size,
    dp_degree,
    hp_degree,
    pp_degree,
    num_microbatches,
    n_layer,
    n_head,
    d_embd,
    use_real_weights=False,
    print_stats=False,
):
    world_size = args.dp_degree * args.hp_degree * args.pp_degree
    topology = get_topology(
        world_size, args.device_throughput, args.dram_bandwidth, args.network_bandwidth
    )

    function, input_data = import_function_and_get_input_data(
        model_path,
<<<<<<< HEAD
        default_device=topology.devices[0],
=======
        batch_size=batch_size,
        n_layer=n_layer,
        n_head=n_head,
        d_embd=d_embd,
        default_device=d0,
>>>>>>> c0141332
        use_real_weights=use_real_weights,
    )

    function, input_data = resize_function_and_input_data(
        function, input_data, args.n_layer, args.n_head, args.d_embd
    )

    input_ids = create_input_ids(batch_size)
    input_data = [input_ids] + input_data

    if print_stats:
        ex = SequentialExecutor("numpy")
        function = ex.infer_types(
            function,
            input_data,
            input_devices=[topology.devices[0] for _ in range(len(input_data))],
        )
        parameter_count, model_size, parameter_count_str, model_size_str = _get_stats(
            function
        )
        print("Parameter count:", parameter_count_str)
        print("Model size:", model_size_str)

    init_function, transformed_function, initialized_input_data = transform(
        function,
        input_data,
        topology,
        dp_degree,
        hp_degree,
        pp_degree,
        num_microbatches,
        d_embd,
        n_head,
<<<<<<< HEAD
=======
        device_throughput=device_throughput,
        dram_bandwidth=dram_bandwidth,
        network_bandwidth=network_bandwidth,
>>>>>>> c0141332
        use_real_weights=use_real_weights,
    )

    return transformed_function, initialized_input_data, topology


def simulate(function, input_data, topology):
    input_types = (v.type for v in function.inputs)
    simulator = PostTypeInferenceSimulator(CostModel(topology))
    simulation = simulator.interpret(function, input_types)
    return simulation


def run_pytorch(function, input_data, world_size, use_gpu=True):
    pytorch_input_data = [torch.tensor(x) for x in input_data]
    if use_gpu and world_size > torch.cuda.device_count():
        raise ValueError(
            f"Specified world size is {world_size}, but only "
            f"{torch.cuda.device_count()} GPUs available"
        )
    per_rank_outputs, runtimes = torch_backend.run_pytorch(
        function,
        pytorch_input_data,
        use_gpu=use_gpu,
        run_type_inference=False,
    )
    return per_rank_outputs, runtimes


def main(args):
    check_params(
        args.batch_size,
        args.dp_degree,
        args.hp_degree,
        args.pp_degree,
        args.num_microbatches,
        args.n_head,
        args.d_embd,
    )

    (
        transformed_function,
        initialized_input_data,
        topology,
    ) = get_transformed_function_and_input_data(
        args.model_path,
        args.device_throughput,
        args.dram_bandwidth,
        args.network_bandwidth,
        args.batch_size,
        args.dp_degree,
        args.hp_degree,
        args.pp_degree,
        args.num_microbatches,
        args.n_layer,
        args.n_head,
        args.d_embd,
        args.use_real_weights,
        print_stats=True,
    )

    if args.backend == "simulate":
        simulation = simulate(transformed_function, initialized_input_data, topology)
        if args.trace_file is not None:
            simulation.dump_chrome_trace(args.trace_file)
        distributed_running_time = max(
            [simulation.timestamps[d] for d in simulation.timestamps]
        )
        print(f"Latency: {distributed_running_time*1000:.2f} ms")
        print(
            f"Throughput: {args.batch_size / distributed_running_time:.2f} "
            f"samples/second"
        )
    elif args.backend == "pytorch":
        world_size = args.dp_degree * args.hp_degree * args.pp_degree
        per_rank_outputs, runtimes = run_pytorch(
            transformed_function, initialized_input_data, world_size, args.use_gpu
        )
        print(f"Latency: {np.median(runtimes[-1])*1000:.2f} ms")
        print(
            f"Throughput: {args.batch_size / np.median(runtimes[-1]):.2f} "
            f"samples/second"
        )


if __name__ == "__main__":
    parser = argparse.ArgumentParser(description="GPT-2 Inference")
    parser.add_argument(
        "--model_path",
        type=str,
        required=True,
        help="Path to GPT-2 ONNX model "
        "(downloaded from https://github.com/onnx/models/blob/master/"
        "text/machine_comprehension/gpt-2/model/gpt2-10.onnx?raw=true)",
    )
    parser.add_argument("--batch_size", type=int, default=64, help="Batch size")
    parser.add_argument(
        "-d", "--dp_degree", type=int, default=1, help="Data parallel degree"
    )
    parser.add_argument(
        "-t", "--hp_degree", type=int, default=1, help="Horizontal parallel degree"
    )
    parser.add_argument(
        "-p", "--pp_degree", type=int, default=1, help="Pipeline parallel degree"
    )
    parser.add_argument(
        "-k", "--num_microbatches", type=int, default=1, help="Num microbatches"
    )
    parser.add_argument("--n_layer", type=int, default=12, help="Num hidden layers")
    parser.add_argument(
        "--n_head",
        type=int,
        default=12,
        help="Number of attention heads for each attention layer",
    )
    parser.add_argument("--d_embd", type=int, default=768, help="Embedding dimension")
    parser.add_argument(
        "--backend",
        choices=["simulate", "pytorch"],
        default="simulate",
        help="Operation to run",
    )
    parser.add_argument(
        "--use-gpu",
        action="store_true",
        default=False,
        help="Use GPU with PyTorch backend",
    )
    parser.add_argument(
        "--use_real_weights",
        action="store_true",
        default=False,
        help="Use real weights",
    )
    parser.add_argument(
        "--network_bandwidth", type=float, default=64, help="Network bandwidth in Gbps"
    )
    parser.add_argument(
        "--device_throughput", type=float, default=1.4e13, help="Device throughput"
    )
    parser.add_argument(
        "--dram_bandwidth", type=float, default=9e11, help="DRAM Bandwidth"
    )
    parser.add_argument("--trace_file", type=str, default=None, help="Trace file")
    args = parser.parse_args()
    main(args)<|MERGE_RESOLUTION|>--- conflicted
+++ resolved
@@ -19,10 +19,7 @@
 from dist_ir.ir.type import Float32, Tensor
 from dist_ir.transforms import (
     gpt2_dhp_transform,
-<<<<<<< HEAD
     check_params,
-=======
->>>>>>> c0141332
     update_attributes,
     sanitize_unhashable_attributes,
     restore_unhashable_attributes,
@@ -320,7 +317,146 @@
     return transformed_function.finalize(), inputs_to_remove
 
 
-<<<<<<< HEAD
+def _get_stats(function):
+    parameter_count = 0
+    model_size = 0
+    for inp in function.inputs:
+        if "weight" in inp.name or "bias" in inp.name:
+            parameter_count += np.prod(inp.type.shape)
+            model_size += inp.type.size()
+
+    if parameter_count >= 1e3 and parameter_count < 1e6:
+        parameter_count_str = f"{parameter_count / 1e3:.2f}K"
+    elif parameter_count >= 1e6 and parameter_count < 1e9:
+        parameter_count_str = f"{parameter_count / 1e6:.2f}M"
+    elif parameter_count >= 1e9:
+        parameter_count_str = f"{parameter_count / 1e9:.2f}B"
+    else:
+        parameter_count_str = str(parameter_count)
+
+    if model_size >= 1e3 and model_size < 1e6:
+        model_size_str = f"{model_size / 1e3:.2f} KB"
+    elif model_size >= 1e6 and model_size < 1e9:
+        model_size_str = f"{model_size / 1e6:.2f} MB"
+    elif model_size >= 1e9:
+        model_size_str = f"{model_size / 1e9:.2f} GB"
+    else:
+        model_size_str = str(model_size)
+
+    return parameter_count, model_size, parameter_count_str, model_size_str
+
+
+def get_topology(world_size, device_throughput, dram_bandwidth, network_bandwidth):
+    topology = Topology()
+    d0 = topology.add_device("gpu")
+    for i in range(1, world_size + 1):
+        topology.add_device(
+            "gpu", throughput=device_throughput, dram_bandwidth=dram_bandwidth
+        )
+        for j in range(0, i):
+            if j == 0:
+                topology.set_bandwidth(
+                    topology.devices[i], topology.devices[j], network_bandwidth
+                )
+            else:
+                topology.set_bandwidth(
+                    topology.devices[i], topology.devices[j], network_bandwidth
+                )
+    return topology
+
+
+def _import_function_and_get_input_data(
+    model_path,
+    batch_size,
+    n_layer,
+    n_head,
+    d_embd,
+    default_device,
+    use_real_weights=False,
+):
+    function, input_data_map = import_from_onnx(
+        model_path,
+        name="GPT-2",
+        default_device=default_device,
+        parse_input_data=True,
+    )
+
+    if not use_real_weights:
+        for inp in input_data_map:
+            if "weight" in inp.name or "bias" in inp.name:
+                input_data_map[inp] = inp.type
+
+    function = _filter_extra_outputs(function)
+    function, inputs_to_remove = _set_model_size(function, n_layer, n_head, d_embd)
+
+    if not use_real_weights:
+        for inp in input_data_map:
+            if "weight" in inp.name or "bias" in inp.name:
+                input_data_map[inp] = inp.type
+    input_data = list(input_data_map.values())
+
+    return function, input_data
+
+
+def resize_function_and_input_data(function, input_data, n_layer, n_head, d_embd):
+    function, inputs_to_remove = _set_model_size(function, n_layer, n_head, d_embd)
+
+    # If we shrunk the model, remove any unnecessary inputs.
+    for i in inputs_to_remove[::-1]:
+        input_data.pop(i - 1)
+
+    # Update the input data if any weight shapes were changed.
+    for i in range(len(input_data)):
+        inp = function.inputs[i + 1]
+        old_shape = input_data[i].shape
+        if old_shape != inp.type.shape:
+            assert "weight" in inp.name or "bias" in inp.name
+            if isinstance(input_data[i], np.ndarray):
+                # Zero-pad the new weights.
+                new_tensor = np.zeros(inp.type.shape, dtype=input_data[i].dtype)
+                if len(old_shape) == 1:
+                    new_tensor[: old_shape[0]] = input_data[i]
+                elif len(old_shape) == 2:
+                    new_tensor[: old_shape[0], : old_shape[1]] = input_data[i]
+                input_data[i] = new_tensor
+            else:
+                assert isinstance(input_data[i], Tensor)
+                input_data[i] = inp.type
+        elif old_shape == (1,):
+            assert "weight" not in inp.name and "bias" not in inp.name
+            if input_data[i][0] == 768:
+                input_data[i] = np.array([d_embd], dtype=input_data[i].dtype)
+            elif input_data[i][0] == 768 * 3:
+                input_data[i] = np.array([d_embd * 3], dtype=input_data[i].dtype)
+            elif input_data[i][0] == 768 * 4:
+                input_data[i] = np.array([d_embd * 4], dtype=input_data[i].dtype)
+            elif input_data[i][0] == 12:
+                input_data[i] = np.array([n_head], dtype=input_data[i].dtype)
+
+    # If any extra input weights were added, use the last occurence of the
+    # corresponding weights in the original function as the initial weights.
+    # This minimizes risk of numerical stability issues.
+    if len(input_data) < len(function.inputs) - 1:
+        extra_weight_map = {}
+        for i, inp in enumerate(function.inputs[1 : 1 + len(input_data)]):
+            base_input_name = re.sub("h\.(\d+)", "", inp.name)
+            extra_weight_map[base_input_name] = input_data[i]
+        input_data += [
+            extra_weight_map[re.sub("h\.(\d+)", "", inp.name)]
+            for inp in function.inputs[1 + len(input_data) :]
+        ]
+    return function, input_data
+
+
+def create_input_ids(batch_size):
+    tokenizer = GPT2Tokenizer.from_pretrained("gpt2")
+    tokens = tokenizer.encode(
+        "Here is some text to encode Hello World", add_special_tokens=True
+    )
+    input_ids = torch.tensor([[tokens] for _ in range(batch_size)])
+    return _to_numpy(input_ids)
+
+
 def _update_input_data_for_hp(
     input_data, function, d_embd, n_head, hp_degree, use_real_weights
 ):
@@ -342,208 +478,7 @@
             input_data[i] = np.copy(input_data[i]) / hp_degree
 
 
-def get_stats(function):
-=======
-def _get_stats(function):
->>>>>>> c0141332
-    parameter_count = 0
-    model_size = 0
-    for inp in function.inputs:
-        if "weight" in inp.name or "bias" in inp.name:
-            parameter_count += np.prod(inp.type.shape)
-            model_size += inp.type.size()
-
-    if parameter_count >= 1e3 and parameter_count < 1e6:
-        parameter_count_str = f"{parameter_count / 1e3:.2f}K"
-    elif parameter_count >= 1e6 and parameter_count < 1e9:
-        parameter_count_str = f"{parameter_count / 1e6:.2f}M"
-    elif parameter_count >= 1e9:
-        parameter_count_str = f"{parameter_count / 1e9:.2f}B"
-    else:
-        parameter_count_str = str(parameter_count)
-
-    if model_size >= 1e3 and model_size < 1e6:
-        model_size_str = f"{model_size / 1e3:.2f} KB"
-    elif model_size >= 1e6 and model_size < 1e9:
-        model_size_str = f"{model_size / 1e6:.2f} MB"
-    elif model_size >= 1e9:
-        model_size_str = f"{model_size / 1e9:.2f} GB"
-    else:
-        model_size_str = str(model_size)
-
-    return parameter_count, model_size, parameter_count_str, model_size_str
-
-
-<<<<<<< HEAD
-def get_topology(world_size, device_throughput, dram_bandwidth, network_bandwidth):
-    topology = Topology()
-    d0 = topology.add_device("gpu")
-    for i in range(1, world_size + 1):
-        topology.add_device(
-            "gpu", throughput=device_throughput, dram_bandwidth=dram_bandwidth
-        )
-        for j in range(0, i):
-            if j == 0:
-                topology.set_bandwidth(
-                    topology.devices[i], topology.devices[j], network_bandwidth
-                )
-            else:
-                topology.set_bandwidth(
-                    topology.devices[i], topology.devices[j], network_bandwidth
-                )
-    return topology
-
-
-def import_function_and_get_input_data(
-    model_path, default_device, use_real_weights=False
-=======
-def _import_function_and_get_input_data(
-    model_path,
-    batch_size,
-    n_layer,
-    n_head,
-    d_embd,
-    default_device,
-    use_real_weights=False,
->>>>>>> c0141332
-):
-    function, input_data_map = import_from_onnx(
-        model_path,
-        name="GPT-2",
-        default_device=default_device,
-        parse_input_data=True,
-    )
-
-    if not use_real_weights:
-        for inp in input_data_map:
-            if "weight" in inp.name or "bias" in inp.name:
-                input_data_map[inp] = inp.type
-
-    function = _filter_extra_outputs(function)
-<<<<<<< HEAD
-=======
-    function, inputs_to_remove = _set_model_size(function, n_layer, n_head, d_embd)
->>>>>>> c0141332
-
-    if not use_real_weights:
-        for inp in input_data_map:
-            if "weight" in inp.name or "bias" in inp.name:
-                input_data_map[inp] = inp.type
-    input_data = list(input_data_map.values())
-
-    return function, input_data
-
-
-def resize_function_and_input_data(function, input_data, n_layer, n_head, d_embd):
-    function, inputs_to_remove = _set_model_size(function, n_layer, n_head, d_embd)
-
-    input_data = input_data
-
-    # If we shrunk the model, remove any unnecessary inputs.
-    for i in inputs_to_remove[::-1]:
-        input_data.pop(i)
-
-    # Update the input data if any weight shapes were changed.
-<<<<<<< HEAD
-    for i in range(len(input_data)):
-        inp = function.inputs[i + 1]
-        old_shape = input_data[i].shape
-        if old_shape != inp.type.shape:
-            assert "weight" in inp.name or "bias" in inp.name
-            if isinstance(input_data[i], np.ndarray):
-                # Zero-pad the new weights.
-                new_tensor = np.zeros(inp.type.shape, dtype=input_data[i].dtype)
-=======
-    for i in range(1, len(input_data)):
-        old_shape = input_data[i].shape
-        if old_shape != function.inputs[i].type.shape:
-            assert (
-                "weight" in function.inputs[i].name or "bias" in function.inputs[i].name
-            )
-            if use_real_weights:
-                # Zero-pad the new weights.
-                new_tensor = np.zeros(
-                    function.inputs[i].type.shape, dtype=input_data[i].dtype
-                )
->>>>>>> c0141332
-                if len(old_shape) == 1:
-                    new_tensor[: old_shape[0]] = input_data[i]
-                elif len(old_shape) == 2:
-                    new_tensor[: old_shape[0], : old_shape[1]] = input_data[i]
-                input_data[i] = new_tensor
-            else:
-<<<<<<< HEAD
-                assert isinstance(input_data[i], Tensor)
-                input_data[i] = inp.type
-        elif old_shape == (1,):
-            assert "weight" not in inp.name and "bias" not in inp.name
-=======
-                input_data[i] = function.inputs[i].type
-        elif old_shape == (1,):
-            assert (
-                "weight" not in function.inputs[i].name
-                and "bias" not in function.inputs[i].name
-            )
->>>>>>> c0141332
-            if input_data[i][0] == 768:
-                input_data[i] = np.array([d_embd], dtype=input_data[i].dtype)
-            elif input_data[i][0] == 768 * 3:
-                input_data[i] = np.array([d_embd * 3], dtype=input_data[i].dtype)
-            elif input_data[i][0] == 768 * 4:
-                input_data[i] = np.array([d_embd * 4], dtype=input_data[i].dtype)
-            elif input_data[i][0] == 12:
-                input_data[i] = np.array([n_head], dtype=input_data[i].dtype)
-
-    # If any extra input weights were added, use the last occurence of the
-    # corresponding weights in the original function as the initial weights.
-    # This minimizes risk of numerical stability issues.
-    if len(input_data) < len(function.inputs) - 1:
-        extra_weight_map = {}
-        for i, inp in enumerate(function.inputs[1 : 1 + len(input_data)]):
-            base_input_name = re.sub("h\.(\d+)", "", inp.name)
-            extra_weight_map[base_input_name] = input_data[i]
-        input_data += [
-            extra_weight_map[re.sub("h\.(\d+)", "", inp.name)]
-            for inp in function.inputs[1 + len(input_data) :]
-        ]
-    return function, input_data
-
-
-<<<<<<< HEAD
-def create_input_ids(batch_size):
-    tokenizer = GPT2Tokenizer.from_pretrained("gpt2")
-    tokens = tokenizer.encode(
-        "Here is some text to encode Hello World", add_special_tokens=True
-    )
-    input_ids = torch.tensor([[tokens] for _ in range(batch_size)])
-    return _to_numpy(input_ids)
-
-
 def transform(
-=======
-def _update_input_data_for_hp(
-    input_data, function, d_embd, n_head, hp_degree, use_real_weights
-):
-    for i, inp in enumerate(function.inputs):
-        if input_data[i].shape == (1,):
-            if input_data[i][0] == d_embd * 3:
-                input_data[i] = np.array(
-                    [d_embd * 3 // hp_degree], dtype=input_data[i].dtype
-                )
-            elif input_data[i][0] == d_embd * 4:
-                input_data[i] = np.array(
-                    [d_embd * 4 // hp_degree], dtype=input_data[i].dtype
-                )
-            elif input_data[i][0] == n_head:
-                input_data[i] = np.array(
-                    [n_head // hp_degree], dtype=input_data[i].dtype
-                )
-        elif use_real_weights and "c_proj.bias" in inp.name:
-            input_data[i] = np.copy(input_data[i]) / hp_degree
-
-
-def _transform(
->>>>>>> c0141332
     function,
     input_data,
     topology,
@@ -553,25 +488,11 @@
     num_microbatches,
     d_embd,
     n_head,
-<<<<<<< HEAD
-=======
-    device_throughput,
-    dram_bandwidth,
-    network_bandwidth,
->>>>>>> c0141332
     use_real_weights=False,
 ):
     if hp_degree > 1:
         _update_input_data_for_hp(
             input_data, function, d_embd, n_head, hp_degree, use_real_weights
-<<<<<<< HEAD
-=======
-        )
-    world_size = dp_degree * hp_degree * pp_degree
-    for i in range(1, world_size + 1):
-        topology.add_device(
-            "gpu", throughput=device_throughput, dram_bandwidth=dram_bandwidth
->>>>>>> c0141332
         )
     world_size = dp_degree * hp_degree * pp_degree
     init_function, transformed_function = gpt2_dhp_transform(
@@ -615,27 +536,23 @@
     use_real_weights=False,
     print_stats=False,
 ):
-    world_size = args.dp_degree * args.hp_degree * args.pp_degree
+    world_size = dp_degree * hp_degree * pp_degree
     topology = get_topology(
-        world_size, args.device_throughput, args.dram_bandwidth, args.network_bandwidth
-    )
-
-    function, input_data = import_function_and_get_input_data(
+        world_size, device_throughput, dram_bandwidth, network_bandwidth
+    )
+
+    function, input_data = _import_function_and_get_input_data(
         model_path,
-<<<<<<< HEAD
-        default_device=topology.devices[0],
-=======
         batch_size=batch_size,
         n_layer=n_layer,
         n_head=n_head,
         d_embd=d_embd,
-        default_device=d0,
->>>>>>> c0141332
+        default_device=topology.devices[0],
         use_real_weights=use_real_weights,
     )
 
     function, input_data = resize_function_and_input_data(
-        function, input_data, args.n_layer, args.n_head, args.d_embd
+        function, input_data, n_layer, n_head, d_embd
     )
 
     input_ids = create_input_ids(batch_size)
@@ -664,12 +581,6 @@
         num_microbatches,
         d_embd,
         n_head,
-<<<<<<< HEAD
-=======
-        device_throughput=device_throughput,
-        dram_bandwidth=dram_bandwidth,
-        network_bandwidth=network_bandwidth,
->>>>>>> c0141332
         use_real_weights=use_real_weights,
     )
 
