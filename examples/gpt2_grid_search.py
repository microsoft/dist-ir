<<<<<<< HEAD
# Copyright (c) Microsoft Corporation.
# Licensed under the MIT License.

import argparse
=======
>>>>>>> 3c5e8287
import copy

from .grid_search import DHPConfig, GridSearch, run_grid_search
from . import gpt2
from .parser import Parser
from dist_ir.transforms.gpt2_dhp_transform import check_params


class GPTGridSearch(GridSearch):
    def __init__(
        self,
        backend,
        use_gpu,
        output_file,
        device_throughput,
        dram_bandwidth,
        kernel_launch_overhead,
        network_bandwidth,
        allreduce_parameters,
        max_world_size,
        model_path,
    ):
        model_params = {
            "gpt2-xs": (4, 12, 768),
            "gpt2": (12, 12, 768),
            "gpt2-medium": (24, 16, 1024),
            "gpt2-large": (36, 20, 1280),
            "gpt2-xl": (48, 25, 1600),
            "gpt2-xl": (48, 25, 1600),
            "gpt3": (12, 12, 768),
            "gpt3-medium": (24, 16, 1024),
            "gpt3-large": (24, 16, 1536),
            "gpt3-xl": (24, 16, 2048),
            "gpt3-2.7B": (32, 32, 2560),
            "gpt3-6.7B": (32, 32, 4096),
            "gpt3-13B": (40, 40, 5120),
        }
        super().__init__(
            model_params,
            backend,
            use_gpu,
            output_file,
            device_throughput,
            dram_bandwidth,
            kernel_launch_overhead,
            network_bandwidth,
            allreduce_parameters,
            max_world_size,
            model_path,
        )
        self.base_model, self.base_input_data = gpt2.import_function_and_get_input_data(
            self.model_path,
            self.topology.devices[0],
            use_real_weights=(self.backend == "pytorch"),
        )
        self.models_and_input_data = {}
        self.all_input_ids = []

    def get_model_and_input_data(self, batch_size, model_size):
        if len(self.all_input_ids) < batch_size:
            # TODO only do this for pytorch backend, use abstract tensor for simulator?
            self.all_input_ids = gpt2.create_input_ids(batch_size)

        if model_size not in self.models_and_input_data:
            n_layer, n_head, d_embd = self.model_params[model_size]
            self.models_and_input_data[
                model_size
            ] = gpt2.resize_function_and_input_data(
                self.base_model,
                copy.deepcopy(self.base_input_data),
                n_layer,
                n_head,
                d_embd,
            )

        model, input_data = self.models_and_input_data[model_size]
        input_ids = self.all_input_ids[:batch_size]
        input_data = [input_ids] + input_data
        return model, input_data

    def verify_config(self, config: DHPConfig):
        _, n_head, d_embd = self.model_params[config.model_size]
        check_params(
            config.batch_size,
            config.dp_degree,
            config.hp_degree,
            config.pp_degree,
            config.num_microbatches,
            n_head,
            d_embd,
        )

    def transform(
        self,
        fn,
        input_data,
        topology,
        config: DHPConfig,
    ):
        _, n_head, d_embd = self.model_params[config.model_size]
        return gpt2.transform(
            fn,
            input_data,
            topology,
            config.dp_degree,
            config.hp_degree,
            config.pp_degree,
            config.num_microbatches,
            d_embd,
            n_head,
            use_real_weights=(self.backend == "pytorch"),
        )

    def simulate(self, transformed_fn, input_data, topology):
        return gpt2.simulate(
            transformed_fn, input_data, topology, self.allreduce_parameters
        )

    def pytorch(self, transformed_fn, input_data, world_size):
        return gpt2.run_pytorch(
            transformed_fn, input_data, world_size, use_gpu=self.use_gpu
        )


if __name__ == "__main__":
    defaults = {
        "all_world_sizes": [4, 8, 16],
        "all_batch_sizes": [64, 256],
        "all_model_sizes": [
            "gpt3",
            "gpt3-medium",
            "gpt3-large",
            "gpt3-xl",
            "gpt3-2.7B",
            "gpt3-6.7B",
            "gpt3-13B",
        ],
    }
    parser = Parser(description="GPT2 Grid Search")
    parser.add_simulation_config_arguments()
    parser.add_execution_mode_config_arguments()
    parser.add_grid_search_config_arguments(defaults)
    parser.add_backend_config_arguments()
    parser.add_gpt2_model_path_config_arguments()
    args = parser.parse_args()
    run_grid_search(args, GPTGridSearch)<|MERGE_RESOLUTION|>--- conflicted
+++ resolved
@@ -1,10 +1,6 @@
-<<<<<<< HEAD
 # Copyright (c) Microsoft Corporation.
 # Licensed under the MIT License.
 
-import argparse
-=======
->>>>>>> 3c5e8287
 import copy
 
 from .grid_search import DHPConfig, GridSearch, run_grid_search
