import argparse
import copy
import csv
import itertools
from multiprocessing import Manager
import numpy as np
import os
from tqdm.contrib.concurrent import process_map

from . import gpt2
<<<<<<< HEAD
from dist_ir.transforms import check_params
=======
from dist_ir.transforms.gpt2_dhp_transform import check_params
>>>>>>> 0bc331fd

MODEL_PARAMS = {
    "gpt2": (12, 12, 768),
    "gpt2-medium": (24, 16, 1024),
    "gpt2-large": (36, 20, 1280),
    "gpt2-xl": (48, 25, 1600),
    "gpt2-xl": (48, 25, 1600),
    "gpt3": (12, 12, 768),
    "gpt3-medium": (24, 16, 1024),
    "gpt3-large": (24, 16, 1536),
    "gpt3-xl": (24, 16, 2048),
    "gpt3-2.7B": (32, 32, 2560),
    "gpt3-6.7B": (32, 32, 4096),
    "gpt3-13B": (40, 40, 5120),
}

FIELDNAMES = [
    "model_size",
    "world_size",
    "batch_size",
    "dp_degree",
    "hp_degree",
    "pp_degree",
    "num_microbatches",
    "latency",
    "peak_memory",
]


def _get_all_degrees(n):
    """Given power-of-two world size n, returns all power-of-two factorizations of n."""
    all_degrees = []
    d = 1
    h = 1
    p = 1
    while d <= n:
        h = 1
        p = 1
        if d * h * p == n:
            all_degrees.append((d, h, p))
            break
        while h <= n:
            p = 1
            if d * h * p == n:
                all_degrees.append((d, h, p))
                break
            while p <= n:
                if d * h * p == n:
                    all_degrees.append((d, h, p))
                    break
                p *= 2
            h *= 2
        d *= 2
    return all_degrees


def _write_row(config, latency, peak_memory):
    (
        function,
        input_data,
        topology,
        output_file,
        model_size,
        world_size,
        batch_size,
        dp_degree,
        hp_degree,
        pp_degree,
        num_microbatches,
        backend,
        lock,
    ) = config
    with lock:
        with open(output_file, "a+", newline="") as f:
            writer = csv.DictWriter(f, fieldnames=FIELDNAMES)
            writer.writerow(
                {
                    "model_size": model_size,
                    "world_size": world_size,
                    "batch_size": batch_size,
                    "dp_degree": dp_degree,
                    "hp_degree": hp_degree,
                    "pp_degree": pp_degree,
                    "num_microbatches": num_microbatches,
                    "latency": latency,
                    "peak_memory": peak_memory,
                }
            )
            f.flush()


def run(config):
    (
        function,
        input_data,
        topology,
        output_file,
        model_size,
        world_size,
        batch_size,
        dp_degree,
        hp_degree,
        pp_degree,
        num_microbatches,
        backend,
        lock,
    ) = config
    n_layer, n_head, d_embd = MODEL_PARAMS[model_size]
<<<<<<< HEAD
    input_data = copy.deepcopy(input_data)
=======
    if hp_degree > 1:
        input_data = copy.deepcopy(input_data)
>>>>>>> 0bc331fd
    try:
        init_function, transformed_function, initialized_input_data = gpt2.transform(
            function,
            input_data,
            topology,
            dp_degree,
            hp_degree,
            pp_degree,
            num_microbatches,
            d_embd,
            n_head,
            use_real_weights=(backend == "pytorch"),
        )
        if backend == "simulate":
            simulation = gpt2.simulate(
                transformed_function, initialized_input_data, topology
            )
            latency = max([simulation.timestamps[d] for d in simulation.timestamps])
            peak_memory = max(
                [simulation.peak_memory[d] for d in simulation.peak_memory]
            ) / (2.0 ** 20)
        elif backend == "pytorch":
            world_size = len(topology.devices) - 1
            per_rank_outputs, runtimes = gpt2.run_pytorch(
                transformed_function, initialized_input_data, world_size
            )
            latency = np.median(runtimes[-1])
            # TODO: Measure peak memory?
            peak_memory = 0
    except Exception as e:
        print(
            f"Failed to run the configuration (model_size={model_size}, "
            f"batch_size={batch_size}, dp_degree={dp_degree}, "
            f"hp_degree={hp_degree}, pp_degree={pp_degree}, "
            f"num_microbatches={num_microbatches}"
        )
        latency = -1
        peak_memory = -1
    _write_row(config, latency, peak_memory)


def grid_search(args):
    if args.pytorch:
        raise NotImplementedError("Only grid search with simulation supported for now")
    # TODO: Make search space configuration part of args
    if os.path.exists(args.output_file):
        if (
            input(f'File "{args.output_file}" already exists. Overwrite? [y/n] ')
            .lower()
            .strip()[0]
            != "y"
        ):
            return
    all_world_sizes = [4, 8, 16]
    all_batch_sizes = [64, 256]
    # all_model_sizes = ["gpt2", "gpt2-medium", "gpt2-large", "gpt2-xl"]
    all_model_sizes = [
        "gpt3",
        "gpt3-medium",
        "gpt3-large",
        "gpt3-xl",
        "gpt3-2.7B",
        "gpt3-6.7B",
        "gpt3-13B",
    ]

    topology = gpt2.get_topology(
        max(all_world_sizes),
        args.device_throughput,
        args.dram_bandwidth,
        args.network_bandwidth,
    )
    base_model, base_input_data = gpt2.import_function_and_get_input_data(
        args.model_path, topology.devices[0]
    )
    models_and_input_data = {}
    for model_size in all_model_sizes:
        n_layer, n_head, d_embd = MODEL_PARAMS[model_size]
        models_and_input_data[model_size] = gpt2.resize_function_and_input_data(
            base_model,
            copy.deepcopy(base_input_data),
            n_layer,
            n_head,
            d_embd,
        )
    all_input_ids = gpt2.create_input_ids(max(all_batch_sizes))

    if args.pytorch:
        backend = "pytorch"
    else:
        backend = "simulate"

    manager = Manager()
    lock = manager.Lock()

    configs = []
    for model_size, world_size, batch_size in itertools.product(
        all_model_sizes, all_world_sizes, all_batch_sizes
    ):
        n_layer, n_head, d_embd = MODEL_PARAMS[model_size]
        model, input_data = models_and_input_data[model_size]
        input_ids = all_input_ids[:batch_size]
        input_data = [input_ids] + input_data
        all_degrees = _get_all_degrees(world_size)
        for (dp_degree, hp_degree, pp_degree) in all_degrees:
            if dp_degree > batch_size:
                continue
            elif pp_degree == 1:
                all_num_microbatches = [1]
            else:
                all_num_microbatches = [
                    int(2 ** k)
                    for k in range(
                        1,
                        int(
                            np.floor(
                                np.log2(batch_size // dp_degree) / 2,
                            )
                        ),
                    )
                ]
            for num_microbatches in all_num_microbatches:
                try:
                    check_params(
                        batch_size,
                        dp_degree,
                        hp_degree,
                        pp_degree,
                        num_microbatches,
                        n_head,
                        d_embd,
                    )
                    configs.append(
                        (
                            model,
                            input_data,
                            topology,
                            args.output_file,
                            model_size,
                            world_size,
                            batch_size,
                            dp_degree,
                            hp_degree,
                            pp_degree,
                            num_microbatches,
                            backend,
                            lock,
                        )
                    )
                except Exception as e:
                    print(
                        f"Skipping configuration dp_degree={dp_degree}, "
                        f"hp_degree={hp_degree}, pp_degree={pp_degree}, "
                        f"num_microbatches={num_microbatches}, "
                        f"n_head={n_head}, d_embd={d_embd}"
                    )
    # TODO: Use Pandas to manage output
    with open(args.output_file, "w", newline="") as f:
        writer = csv.DictWriter(f, fieldnames=FIELDNAMES)
        writer.writeheader()
    process_map(run, configs)


if __name__ == "__main__":
    parser = argparse.ArgumentParser(description="GPT-2 Grid Search")
    parser.add_argument(
        "--pytorch", action="store_true", default=False, help="Use PyTorch backend"
    )
    parser.add_argument(
        "--model_path",
        type=str,
        required=True,
        help=(
            "Path to GPT-2 ONNX model "
            "(downloaded from https://github.com/onnx/models/blob/master/"
            "text/machine_comprehension/gpt-2/model/gpt2-10.onnx?raw=True)"
        ),
    )
    parser.add_argument(
        "--network_bandwidth", type=float, default=64, help="Network bandwidth in Gbps"
    )
    parser.add_argument(
        "--device_throughput", type=float, default=1.4e13, help="Device throughput"
    )
    parser.add_argument(
        "--dram_bandwidth", type=float, default=9e11, help="DRAM Bandwidth"
    )
    parser.add_argument(
        "--output_file",
        type=str,
        default="gpt2_grid_search_results.csv",
        help="Output file",
    )
    args = parser.parse_args()
    grid_search(args)<|MERGE_RESOLUTION|>--- conflicted
+++ resolved
@@ -8,11 +8,7 @@
 from tqdm.contrib.concurrent import process_map
 
 from . import gpt2
-<<<<<<< HEAD
-from dist_ir.transforms import check_params
-=======
 from dist_ir.transforms.gpt2_dhp_transform import check_params
->>>>>>> 0bc331fd
 
 MODEL_PARAMS = {
     "gpt2": (12, 12, 768),
@@ -121,12 +117,8 @@
         lock,
     ) = config
     n_layer, n_head, d_embd = MODEL_PARAMS[model_size]
-<<<<<<< HEAD
-    input_data = copy.deepcopy(input_data)
-=======
     if hp_degree > 1:
         input_data = copy.deepcopy(input_data)
->>>>>>> 0bc331fd
     try:
         init_function, transformed_function, initialized_input_data = gpt2.transform(
             function,
