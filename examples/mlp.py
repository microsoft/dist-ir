<<<<<<< HEAD
# Copyright (c) Microsoft Corporation.
# Licensed under the MIT License.

from dist_ir.ir import FunctionMaker
from dist_ir.ir.type import Float32, Tensor
=======
import argparse
from collections import defaultdict
import numpy as np
import re
import torch
>>>>>>> 3c5e8287

from dist_ir.ir import FunctionMaker, Topology, get_uniform_topology, Value
from dist_ir.ir.type import Int32, Float32, Tensor, abstract_values
from dist_ir.executor import CostModel, Simulator, infer_types
from dist_ir.transforms import mlp_dhp_transform
from .parser import Parser
import dist_ir.backend.torch as torch_backend


def get_typed_input_values(inputs, batch_size, input_dim, output_dim):
    # TODO: Add types for weights as well?
    typed_inputs = list(inputs)
    # Update x and z to use the selected batch size
    typed_inputs[0] = Value(
        typed_inputs[0].name,
        Tensor(
            shape=(batch_size, input_dim),
            dtype=typed_inputs[0].type.dtype,
            device=typed_inputs[0].type.device,
        ),
    )
    typed_inputs[1] = Value(
        typed_inputs[1].name,
        Tensor(
            shape=(batch_size, output_dim),
            dtype=typed_inputs[1].type.dtype,
            device=typed_inputs[1].type.device,
        ),
    )
    # Add value for batch size
    typed_inputs[2] = Value(
        typed_inputs[2].name, Int32(device=typed_inputs[2].type.device)
    )
    return tuple(typed_inputs)


def get_input_data(batch_size, dim, num_layers):
    x = np.random.normal(size=(batch_size, dim))
    z = np.random.normal(size=(batch_size, dim))
    n = batch_size
    weights = [np.random.normal(size=(dim, dim))]
    for i in range(1, num_layers - 1):
        weights.append(np.random.normal(size=(dim, dim)))
    weights.append(np.random.normal(size=(dim, dim)))
    input_data = [x, z, n] + weights
    input_data = [
        v.astype(np.float32) if i != 2 else v for i, v in enumerate(input_data)
    ]
    return input_data


def mlp(input_dim, hidden_dim, output_dim, num_hidden_layers, device):
    function = FunctionMaker(name="mlp")
    x = function.add_input_value(
        "x",
        Tensor(dtype=Float32(), shape=None, device=device),
    )
    z = function.add_input_value(
        "z",
        Tensor(dtype=Float32(), shape=None, device=device),
    )
    n = function.add_input_value("n", Int32(device=device))
    weights = []
    for i in range(num_hidden_layers - 1):
        w = function.add_input_value(
            f"w{chr(ord('A')+i)}",
            Tensor(dtype=Float32(), shape=(input_dim, hidden_dim), device=device),
        )
        weights.append(w)
    w = function.add_input_value(
        f"w{chr(ord('A')+i+1)}",
        Tensor(dtype=Float32(), shape=(hidden_dim, output_dim), device=device),
    )
    weights.append(w)

    a = x
    for i, weight in enumerate(weights):
        y = function.add_op("MatMul", inputs=[a, weight], output_names=[f"y{i}"])
        a = function.add_op("Relu", inputs=[y], output_names=[f"a{i}"])

    l = function.add_op("Loss", inputs=[a, z, n], output_names=["l"])
    dl = function.add_op(
        "LossGrad",
        inputs=[a, z, n],
        output_names=["dl"],
    )

    dy = dl
    for i, weight in enumerate(weights[::-1]):
        i = len(weights) - i - 1
        da = function.add_op(
            "ReluGrad",
            inputs=[function.ops[2 * i + 1].inputs[0], dy],
            output_names=[f"da{i}"],
        )
        dy, dw = function.add_op(
            "MatMulGrad",
            inputs=[function.ops[2 * i].inputs[0], weights[i], da],
            output_names=[f"dy{i}", f"dw{chr(ord('A')+i)}"],
        )
    return function.finalize()


def mlp_inference(
    batch_size, input_dim, hidden_dim, output_dim, num_hidden_layers, device
):
    function = FunctionMaker(name="mlp")
    weights = []
    for i in range(num_hidden_layers - 1):
        w = function.add_input_value(
            f"w{chr(ord('A')+i)}",
            Tensor(dtype=Float32(), shape=(input_dim, hidden_dim), device=device),
        )
        weights.append(w)
    w = function.add_input_value(
        f"w{chr(ord('A')+i+1)}",
        Tensor(dtype=Float32(), shape=(hidden_dim, output_dim), device=device),
    )
    weights.append(w)
    x = function.add_input_value(
        "x",
        Tensor(dtype=Float32(), shape=(batch_size, input_dim), device=device),
    )

    a = x
    for i, weight in enumerate(weights):
        y = function.add_op("MatMul", inputs=[a, weight], output_names=[f"y{i}"])
        a = function.add_op("Relu", inputs=[y], output_names=[f"a{i}"])

    return function.finalize()


def mlp_inference_dp(
    batch_size, input_dim, hidden_dim, output_dim, num_hidden_layers, devices
):
    num_devices = len(devices)
    assert batch_size % num_devices == 0
    function = FunctionMaker(name="mlp")
    weights = {}
    x = {}
    for d in devices:
        for i in range(num_hidden_layers - 1):
            weights[i, d] = function.add_input_value(
                f"w{chr(ord('A')+i)}_{d.device_id}",
                Tensor(dtype=Float32(), shape=(input_dim, hidden_dim), device=d),
            )
        weights[num_hidden_layers - 1, d] = function.add_input_value(
            f"w{chr(ord('A')+i+1)}_{d.device_id}",
            Tensor(dtype=Float32(), shape=(hidden_dim, output_dim), device=d),
        )
        x[d] = function.add_input_value(
            f"x_{d.device_id}",
            Tensor(
                dtype=Float32(), shape=(batch_size // num_devices, input_dim), device=d
            ),
        )

    a = x
    for i in range(num_hidden_layers):
        for d in devices:
            y = function.add_op(
                "MatMul",
                inputs=[a[d], weights[i, d]],
                output_names=[f"y{i}_{d.device_id}"],
            )
            a[d] = function.add_op(
                "Relu", inputs=[y], output_names=[f"a{i}_{d.device_id}"]
            )

    return function.finalize()


def add_optimizer_ops(function):
    function = function.to_function_maker()
    hp_group_pattern = r"hp\_(.+?(?=\_))"

    all_hp_groups = []
    for output in function.outputs:
        if "dw" in output.name:
            match = re.search(hp_group_pattern, output.name)
            if match is not None and match.group(1) != "all":
                hp_group = tuple([int(x) for x in match.group(1).split(",")])
                all_hp_groups.append(hp_group)
    if len(all_hp_groups) > 1:
        all_hp_groups = sorted(set(all_hp_groups), key=lambda x: x[0])

    weight_map = defaultdict(lambda: {})
    for inp in function.inputs:
        if inp.name[0] != "w":
            continue
        w = inp
        name = w.name.split("_")[0]
        match = re.search(r"dp_(\d+)", w.name)
        dp = int(match.group(1)) if match is not None else 0
        match = re.search(r"hp_(\d+)", w.name)
        hp = int(match.group(1)) if match is not None else 0
        pp = w.type.device.device_id
        weight_map[(dp, hp, pp)][name] = w

    gradient_map = defaultdict(lambda: {})
    for output in function.outputs:
        if "dw" not in output.name:
            continue
        dw = output
        name = dw.name.split("_")[0][1:]
        dp = 0 if "dp_all" not in dw.name else int(dw.name.split("_")[-1])
        match = re.search(hp_group_pattern, dw.name)
        if match is not None and match.group(1) != "all":
            hp_group = tuple([int(x) for x in match.group(1).split(",")])
            hp = all_hp_groups.index(hp_group)
        else:
            hp = 0
        pp = dw.type.device.device_id
        gradient_map[(dp, hp, pp)][name] = dw

    if sorted(weight_map.keys()) != sorted(gradient_map.keys()):
        raise ValueError(f"Devices do not match for weights and gradients")

    for device in weight_map:
        weight_keys = sorted(weight_map[device].keys())
        gradient_keys = sorted(gradient_map[device].keys())
        assert weight_keys == gradient_keys
        weights = [weight_map[device][k] for k in weight_keys]
        gradients = [gradient_map[device][k] for k in gradient_keys]

        function.add_op(
            op_type="SGDOptimizer",
            inputs=(weights + gradients),
            attributes={"lr": 1e-3},
            output_names=[f"{w.name}'" for w in weights],
        )

    return function.finalize()


# TODO: De-duplicate this function with examples/gpt2.py
def get_stats(function):
    parameter_count = 0
    model_size = 0
    for inp in function.inputs:
        if "w" in inp.name:
            parameter_count += np.prod(inp.type.shape)
            model_size += inp.type.size()

    if parameter_count >= 1e3 and parameter_count < 1e6:
        parameter_count_str = f"{parameter_count / 1e3:.2f}K"
    elif parameter_count >= 1e6 and parameter_count < 1e9:
        parameter_count_str = f"{parameter_count / 1e6:.2f}M"
    elif parameter_count >= 1e9:
        parameter_count_str = f"{parameter_count / 1e9:.2f}B"
    else:
        parameter_count_str = str(parameter_count)

    if model_size >= 1e3 and model_size < 1e6:
        model_size_str = f"{model_size / 1e3:.2f} KB"
    elif model_size >= 1e6 and model_size < 1e9:
        model_size_str = f"{model_size / 1e6:.2f} MB"
    elif model_size >= 1e9:
        model_size_str = f"{model_size / 1e9:.2f} GB"
    else:
        model_size_str = str(model_size)

    return parameter_count, model_size, parameter_count_str, model_size_str


def simulate(function, input_types, topology, allreduce_parameters=None):
    simulator = Simulator(CostModel(topology, allreduce_parameters))
    simulation = simulator.simulate(function, input_types)
    return simulation


def run_pytorch(function, input_data, world_size, use_gpu=True):
    if use_gpu and world_size > torch.cuda.device_count():
        raise ValueError(
            f"Specified world size is {world_size}, but only "
            f"{torch.cuda.device_count()} GPUs available"
        )
    input_types = abstract_values(
        input_data,
        tuple(
            Tensor if isinstance(input_data[i].val, np.ndarray) else Int32
            for i in range(len(input_data))
        ),
    )
    pytorch_input_data = [torch.tensor(x.val, dtype=torch.float32) for x in input_data]
    per_rank_outputs, runtimes = torch_backend.run_pytorch(
        function,
        pytorch_input_data,
        input_types=input_types,
        use_gpu=use_gpu,
        num_warmup=5,
        num_repetitions=10,
    )
    return per_rank_outputs, runtimes


def run_mlp(
    phase,
    backend,
    use_gpu,
    batch_size,
    input_dim,
    hidden_dim,
    output_dim,
    num_hidden_layers,
    dp_degree,
    hp_degree,
    pp_degree,
    num_microbatches,
    device_throughput,
    dram_bandwidth,
    kernel_launch_overhead,
    network_bandwidth,
    trace_file,
    verbose=False,
):
    world_size = dp_degree * hp_degree * pp_degree
    topology = get_uniform_topology(
        world_size,
        device_throughput,
        dram_bandwidth,
        kernel_launch_overhead,
        network_bandwidth,
    )

    if phase == "training":
        fn = mlp(
            input_dim,
            hidden_dim,
            output_dim,
            num_hidden_layers,
            topology.devices[0],
        )
    elif phase == "inference":
        fn = mlp_inference(
            input_dim,
            hidden_dim,
            output_dim,
            num_hidden_layers,
            topology.devices[0],
        )

    if verbose:
        parameter_count, model_size, parameter_count_str, model_size_str = get_stats(fn)
        print("Parameter count:", parameter_count_str)
        print("Model size:", model_size_str)

    if world_size > 1:
        init_fn, transformed_fn = mlp_dhp_transform(
            fn,
            dp_degree,
            hp_degree,
            pp_degree,
            num_microbatches,
            topology.devices,
        )
        typed_inputs = get_typed_input_values(
            init_fn.inputs, batch_size, input_dim, output_dim
        )
        init_fn = infer_types(init_fn, typed_inputs)
        transformed_fn = infer_types(transformed_fn, init_fn.outputs)
        input_types = tuple(output.type for output in init_fn.outputs)
    else:
        typed_inputs = get_typed_input_values(
            fn.inputs, batch_size, input_dim, output_dim
        )
        fn = infer_types(fn, typed_inputs)
        transformed_fn = fn
        input_types = tuple(inp.type for inp in fn.inputs)
    transformed_fn = add_optimizer_ops(transformed_fn)
    if backend == "simulate":
        simulation = simulate(transformed_fn, input_types, topology)
        if verbose:
            simulation.print_summary(batch_size=batch_size)
        if trace_file is not None:
            simulation.dump_chrome_trace(trace_file)
        return simulation
    elif backend == "pytorch":
        input_data = [
            ConcreteValue(
                np.random.normal(size=typ.size).astype(np.float32), device=typ.device
            )
            for typ in input_types
        ]
        return run_pytorch(fn, input_data, world_size, use_gpu)


def main(args):
    run_mlp(
        args.phase,
        args.backend,
        args.use_gpu,
        args.batch_size,
        args.input_dim,
        args.hidden_dim,
        args.output_dim,
        args.num_hidden_layers,
        args.dp_degree,
        args.hp_degree,
        args.pp_degree,
        args.num_microbatches,
        args.device_throughput,
        args.dram_bandwidth,
        args.kernel_launch_overhead,
        args.network_bandwidth,
        args.trace_file,
        args.verbose,
    )


if __name__ == "__main__":
    parser = Parser(description="MLP training and inference")
    parser.add_parallelism_config_arguments()
    parser.add_simulation_config_arguments()
    parser.add_execution_mode_config_arguments()
    parser.add_backend_config_arguments()
    parser.add_simulation_output_config_arguments()
    parser.add_global_output_config_arguments()
    parser.add_argument(
        "--phase", choices=["inference", "training"], default="training"
    )
    parser.add_argument("--input_dim", type=int, default=256, help="Input dim")
    parser.add_argument("--hidden_dim", type=int, default=256, help="Hidden dim")
    parser.add_argument("--output_dim", type=int, default=256, help="Output dim")
    parser.add_argument(
        "--num_hidden_layers", type=int, default=16, help="# hidden layers"
    )
    args = parser.parse_args()
    main(args)<|MERGE_RESOLUTION|>--- conflicted
+++ resolved
@@ -1,16 +1,10 @@
-<<<<<<< HEAD
 # Copyright (c) Microsoft Corporation.
 # Licensed under the MIT License.
 
-from dist_ir.ir import FunctionMaker
-from dist_ir.ir.type import Float32, Tensor
-=======
-import argparse
 from collections import defaultdict
 import numpy as np
 import re
 import torch
->>>>>>> 3c5e8287
 
 from dist_ir.ir import FunctionMaker, Topology, get_uniform_topology, Value
 from dist_ir.ir.type import Int32, Float32, Tensor, abstract_values
