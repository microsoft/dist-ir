--- conflicted
+++ resolved
@@ -1,11 +1,6 @@
 from dist_ir.ir import Value
-<<<<<<< HEAD
-from dist_ir.ir.type import Tensor, abstract_values
-from dist_ir.executor import infer_types, SequentialExecutor, ConcreteValue
-=======
 from dist_ir.ir.type import Tensor
 from dist_ir.executor import infer_types, sequentially_execute, ConcreteValue
->>>>>>> 3c5e8287
 from dist_ir.transforms import mlp_dhp_transform
 from . import mlp
 from .grid_search import DHPConfig, GridSearch, run_grid_search
@@ -22,10 +17,7 @@
         dram_bandwidth,
         kernel_launch_overhead,
         network_bandwidth,
-<<<<<<< HEAD
-=======
         allreduce_parameters,
->>>>>>> 3c5e8287
         max_world_size,
         model_path=None,
     ):
@@ -44,10 +36,7 @@
             dram_bandwidth,
             kernel_launch_overhead,
             network_bandwidth,
-<<<<<<< HEAD
-=======
             allreduce_parameters,
->>>>>>> 3c5e8287
             max_world_size,
             model_path,
         )
@@ -67,32 +56,6 @@
             input_data = tuple(
                 ConcreteValue(t, inp.type.device)
                 for t, inp in zip(input_data, fn.inputs)
-<<<<<<< HEAD
-            )
-        else:
-            input_data = mlp.get_typed_input_values(fn.inputs, batch_size, dim, dim)
-        return fn, input_data
-
-    def verify_config(self, config: DHPConfig):
-        pass
-
-    def transform(
-        self,
-        fn,
-        input_data,
-        topology,
-        config: DHPConfig,
-    ):
-        init_fn, transformed_fn = mlp_dhp_transform(
-            fn,
-            config.dp_degree,
-            config.hp_degree,
-            config.pp_degree,
-            config.num_microbatches,
-            topology.devices,
-        )
-        init_fn = infer_types(init_fn, input_data)
-=======
             )
         else:
             input_data = mlp.get_typed_input_values(fn.inputs, batch_size, dim, dim)
@@ -124,18 +87,12 @@
             init_fn = infer_types(init_fn, typed_input_values)
         elif self.backend == "simulate":
             init_fn = infer_types(init_fn, input_data)
->>>>>>> 3c5e8287
         # init_function.outputs = transformed_function.inputs, so get types from there:
         transformed_fn = infer_types(transformed_fn, init_fn.outputs)
         transformed_fn = mlp.add_optimizer_ops(transformed_fn)
         if self.backend == "pytorch":
             if len(topology.devices) > 1:
-<<<<<<< HEAD
-                ex = SequentialExecutor("numpy")
-                input_data = ex.compute(init_fn, input_data)
-=======
                 input_data = sequentially_execute(init_fn, input_data)
->>>>>>> 3c5e8287
         else:
             input_data = transformed_fn.inputs
 
@@ -143,13 +100,9 @@
 
     def simulate(self, transformed_fn, input_data, topology):
         input_types = (v.type for v in input_data)
-<<<<<<< HEAD
-        return mlp.simulate(transformed_fn, input_types, topology)
-=======
         return mlp.simulate(
             transformed_fn, input_types, topology, self.allreduce_parameters
         )
->>>>>>> 3c5e8287
 
     def pytorch(self, transformed_fn, input_data, world_size):
         return mlp.run_pytorch(
@@ -164,11 +117,7 @@
         "all_model_sizes": ["mlp-small", "mlp-medium", "mlp-large"],
     }
     parser = Parser(description="MLP Grid Search")
-<<<<<<< HEAD
-    parser.add_simulation_topology_config_arguments()
-=======
     parser.add_simulation_config_arguments()
->>>>>>> 3c5e8287
     parser.add_execution_mode_config_arguments()
     parser.add_grid_search_config_arguments(defaults)
     parser.add_backend_config_arguments()
