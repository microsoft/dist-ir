<<<<<<< HEAD
# Copyright (c) Microsoft Corporation.
# Licensed under the MIT License.

import csv
from itertools import product
import numpy as np
from multiprocessing import Pool

from dist_ir.ir import Topology
from dist_ir.executor import infer_types, Simulator
from dist_ir.executor.cost_model import CostModel
=======
from dist_ir.ir import Value
from dist_ir.ir.type import Tensor
from dist_ir.executor import infer_types, sequentially_execute, ConcreteValue
>>>>>>> 3c5e8287
from dist_ir.transforms import mlp_dhp_transform
from . import mlp
from .grid_search import DHPConfig, GridSearch, run_grid_search
from .parser import Parser


class MLPGridSearch(GridSearch):
    def __init__(
        self,
        backend,
        use_gpu,
        output_file,
        device_throughput,
        dram_bandwidth,
        kernel_launch_overhead,
        network_bandwidth,
        allreduce_parameters,
        max_world_size,
        model_path=None,
    ):
        model_params = {
            "mlp-xs": (8, 512),
            "mlp-small": (16, 8192),
            "mlp-medium": (64, 16384),
            "mlp-large": (128, 32768),
        }
        super().__init__(
            model_params,
            backend,
            use_gpu,
            output_file,
            device_throughput,
            dram_bandwidth,
            kernel_launch_overhead,
            network_bandwidth,
            allreduce_parameters,
            max_world_size,
            model_path,
        )
        self.models = {}

    def get_model_and_input_data(self, batch_size, model_size):
        if model_size not in self.models:
            num_layers, dim = self.model_params[model_size]
            self.models[model_size] = mlp.mlp(
                dim, dim, dim, num_layers, self.topology.devices[0]
            )

        fn = self.models[model_size]
        num_layers, dim = self.model_params[model_size]
        if self.backend == "pytorch":
            input_data = mlp.get_input_data(batch_size, dim, num_layers)
            input_data = tuple(
                ConcreteValue(t, inp.type.device)
                for t, inp in zip(input_data, fn.inputs)
            )
        else:
            input_data = mlp.get_typed_input_values(fn.inputs, batch_size, dim, dim)
        return fn, input_data

    def verify_config(self, config: DHPConfig):
        pass

    def transform(
        self,
        fn,
        input_data,
        topology,
        config: DHPConfig,
    ):
        init_fn, transformed_fn = mlp_dhp_transform(
            fn,
            config.dp_degree,
            config.hp_degree,
            config.pp_degree,
            config.num_microbatches,
            topology.devices,
        )
        if self.backend == "pytorch":
            _, dim = self.model_params[config.model_size]
            typed_input_values = mlp.get_typed_input_values(
                init_fn.inputs, config.batch_size, dim, dim
            )
            init_fn = infer_types(init_fn, typed_input_values)
        elif self.backend == "simulate":
            init_fn = infer_types(init_fn, input_data)
        # init_function.outputs = transformed_function.inputs, so get types from there:
        transformed_fn = infer_types(transformed_fn, init_fn.outputs)
        transformed_fn = mlp.add_optimizer_ops(transformed_fn)
        if self.backend == "pytorch":
            if len(topology.devices) > 1:
                input_data = sequentially_execute(init_fn, input_data)
        else:
            input_data = transformed_fn.inputs

        return init_fn, transformed_fn, input_data

    def simulate(self, transformed_fn, input_data, topology):
        input_types = (v.type for v in input_data)
        return mlp.simulate(
            transformed_fn, input_types, topology, self.allreduce_parameters
        )

    def pytorch(self, transformed_fn, input_data, world_size):
        return mlp.run_pytorch(
            transformed_fn, input_data, world_size, use_gpu=self.use_gpu
        )


if __name__ == "__main__":
    defaults = {
        "all_world_sizes": [1, 2, 4],
        "all_batch_sizes": [2 ** i for i in range(16)],
        "all_model_sizes": ["mlp-small", "mlp-medium", "mlp-large"],
    }
    parser = Parser(description="MLP Grid Search")
    parser.add_simulation_config_arguments()
    parser.add_execution_mode_config_arguments()
    parser.add_grid_search_config_arguments(defaults)
    parser.add_backend_config_arguments()
    args = parser.parse_args()
    run_grid_search(args, MLPGridSearch)<|MERGE_RESOLUTION|>--- conflicted
+++ resolved
@@ -1,20 +1,9 @@
-<<<<<<< HEAD
 # Copyright (c) Microsoft Corporation.
 # Licensed under the MIT License.
 
-import csv
-from itertools import product
-import numpy as np
-from multiprocessing import Pool
-
-from dist_ir.ir import Topology
-from dist_ir.executor import infer_types, Simulator
-from dist_ir.executor.cost_model import CostModel
-=======
 from dist_ir.ir import Value
 from dist_ir.ir.type import Tensor
 from dist_ir.executor import infer_types, sequentially_execute, ConcreteValue
->>>>>>> 3c5e8287
 from dist_ir.transforms import mlp_dhp_transform
 from . import mlp
 from .grid_search import DHPConfig, GridSearch, run_grid_search
