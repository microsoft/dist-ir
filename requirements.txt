frozendict >= 1.2 
numpy >= 1.19
onnx >= 1.7.0
roundrobin
torch >= 1.8.0
prettyprinter >= 0.18.0
transformers >= 4.8.1
<<<<<<< HEAD
scikit-learn >= 0.24.2
=======
pandas
>>>>>>> b540dec0
<|MERGE_RESOLUTION|>--- conflicted
+++ resolved
@@ -5,8 +5,5 @@
 torch >= 1.8.0
 prettyprinter >= 0.18.0
 transformers >= 4.8.1
-<<<<<<< HEAD
 scikit-learn >= 0.24.2
-=======
-pandas
->>>>>>> b540dec0
+pandas