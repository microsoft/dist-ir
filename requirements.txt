frozendict >= 1.2 
numpy >= 1.19
onnx >= 1.7.0
roundrobin
torch >= 1.8.0
prettyprinter >= 0.18.0
transformers >= 4.8.1
<<<<<<< HEAD
scikit-learn >= 0.24.2
pandas
=======
pandas
networkx >= 2.6.2
>>>>>>> 7b63d54f
<|MERGE_RESOLUTION|>--- conflicted
+++ resolved
@@ -5,10 +5,6 @@
 torch >= 1.8.0
 prettyprinter >= 0.18.0
 transformers >= 4.8.1
-<<<<<<< HEAD
 scikit-learn >= 0.24.2
 pandas
-=======
-pandas
-networkx >= 2.6.2
->>>>>>> 7b63d54f
+networkx >= 2.6.2