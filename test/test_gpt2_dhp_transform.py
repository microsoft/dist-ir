import itertools
import numpy as np
from pathlib import Path
import pytest
import torch

<<<<<<< HEAD
from dist_ir.executor import sequentially_execute
=======
from dist_ir.executor import SequentialExecutor, ConcreteValue
>>>>>>> ba53e9ba
from dist_ir.ir import cpprint
from examples.gpt2 import get_transformed_function_and_input_data, run_pytorch

# Assume the onnx file is stored in the repository root
MODEL_PATH = (Path(__file__).parent.parent / "gpt2-10.onnx").absolute()

np.random.seed(42)

<<<<<<< HEAD
# TODO temporarily disabling these tests
pytestmark = pytest.mark.skip

=======
>>>>>>> ba53e9ba

def _run_gpt(
    device_throughput=1.4e13,
    dram_bandwidth=9e11,
    network_bandwidth=64,
    batch_size=256,
    dp_degree=1,
    hp_degree=1,
    pp_degree=1,
    num_microbatches=1,
    n_layer=4,
    n_head=12,
    n_embd=768,
    use_real_weights=True,
<<<<<<< HEAD
=======
    use_pytorch_backend=False,
>>>>>>> ba53e9ba
    verbose=False,
):
    (
        transformed_function,
        initialized_input_data,
        topology,
    ) = get_transformed_function_and_input_data(
        MODEL_PATH,
        device_throughput,
        dram_bandwidth,
        network_bandwidth,
        batch_size,
        dp_degree,
        hp_degree,
        pp_degree,
        num_microbatches,
        n_layer,
        n_head,
        n_embd,
        use_real_weights=use_real_weights,
    )
    if verbose:
        cpprint(transformed_function)
    if use_real_weights:
<<<<<<< HEAD
        outputs = sequentially_execute(transformed_function, initialized_input_data)
        return outputs


def _test(original_outputs, dp_degree=1, hp_degree=1, pp_degree=1, num_microbatches=1):

=======
        if use_pytorch_backend:
            world_size = dp_degree * hp_degree * pp_degree
            outputs, _ = run_pytorch(
                transformed_function,
                initialized_input_data,
                world_size,
                use_gpu=torch.cuda.device_count() >= world_size,
            )
            outputs = tuple(
                ConcreteValue(v.numpy(), None if t.type is None else t.type.device)
                for v, t in zip(
                    tuple(itertools.chain.from_iterable(outputs)),
                    transformed_function.outputs,
                )
            )
        else:
            ex = SequentialExecutor("numpy")
            outputs = ex.compute(transformed_function, initialized_input_data)
        return outputs


def _test(
    original_outputs,
    dp_degree=1,
    hp_degree=1,
    pp_degree=1,
    num_microbatches=1,
    use_pytorch_backend=False,
):

>>>>>>> ba53e9ba
    # Test with real weights
    transformed_outputs = _run_gpt(
        dp_degree=dp_degree,
        hp_degree=hp_degree,
        pp_degree=pp_degree,
        num_microbatches=num_microbatches,
        use_pytorch_backend=use_pytorch_backend,
    )
    assert len(transformed_outputs) == dp_degree * hp_degree
    for i in range(len(transformed_outputs)):
        np.testing.assert_array_almost_equal(
            original_outputs[0].val, transformed_outputs[i].val, decimal=2
        )

    # Test with mixed implementations
    # TODO: Factor this out into a separate test?
    _run_gpt(
        dp_degree=dp_degree,
        hp_degree=hp_degree,
        pp_degree=pp_degree,
        num_microbatches=num_microbatches,
        use_real_weights=False,
    )


@pytest.fixture(scope="session")
def original_outputs():
    return _run_gpt()


@pytest.mark.parametrize(
    ("dp_degree", "hp_degree", "pp_degree"),
    list(itertools.product([1, 2], [1, 2], [1, 2])),
)
def test_reference_execution(original_outputs, dp_degree, hp_degree, pp_degree):
    _test(
        original_outputs,
        dp_degree=dp_degree,
        hp_degree=hp_degree,
        pp_degree=pp_degree,
        num_microbatches=pp_degree,
    )


@pytest.mark.parametrize(
    ("dp_degree", "hp_degree", "pp_degree"),
    list(itertools.product([1, 2], [1, 2], [1, 2])),
)
def test_pytorch_backend(original_outputs, dp_degree, hp_degree, pp_degree):
    _test(
        original_outputs,
        dp_degree=dp_degree,
        hp_degree=hp_degree,
        pp_degree=pp_degree,
        num_microbatches=pp_degree,
        use_pytorch_backend=True,
    )


@pytest.mark.parametrize(
    ("dp_degree", "hp_degree", "pp_degree"),
    list(itertools.product([1, 2], [1, 2], [1, 2])),
)
def test_mixed_simulation(dp_degree, hp_degree, pp_degree):
    _run_gpt(
        dp_degree=dp_degree,
        hp_degree=hp_degree,
        pp_degree=pp_degree,
        num_microbatches=pp_degree,
        use_real_weights=False,
    )<|MERGE_RESOLUTION|>--- conflicted
+++ resolved
@@ -4,11 +4,7 @@
 import pytest
 import torch
 
-<<<<<<< HEAD
-from dist_ir.executor import sequentially_execute
-=======
-from dist_ir.executor import SequentialExecutor, ConcreteValue
->>>>>>> ba53e9ba
+from dist_ir.executor import sequentially_execute, ConcreteValue
 from dist_ir.ir import cpprint
 from examples.gpt2 import get_transformed_function_and_input_data, run_pytorch
 
@@ -17,12 +13,6 @@
 
 np.random.seed(42)
 
-<<<<<<< HEAD
-# TODO temporarily disabling these tests
-pytestmark = pytest.mark.skip
-
-=======
->>>>>>> ba53e9ba
 
 def _run_gpt(
     device_throughput=1.4e13,
@@ -37,10 +27,7 @@
     n_head=12,
     n_embd=768,
     use_real_weights=True,
-<<<<<<< HEAD
-=======
     use_pytorch_backend=False,
->>>>>>> ba53e9ba
     verbose=False,
 ):
     (
@@ -65,14 +52,6 @@
     if verbose:
         cpprint(transformed_function)
     if use_real_weights:
-<<<<<<< HEAD
-        outputs = sequentially_execute(transformed_function, initialized_input_data)
-        return outputs
-
-
-def _test(original_outputs, dp_degree=1, hp_degree=1, pp_degree=1, num_microbatches=1):
-
-=======
         if use_pytorch_backend:
             world_size = dp_degree * hp_degree * pp_degree
             outputs, _ = run_pytorch(
@@ -89,8 +68,7 @@
                 )
             )
         else:
-            ex = SequentialExecutor("numpy")
-            outputs = ex.compute(transformed_function, initialized_input_data)
+            outputs = sequentially_execute(transformed_function, initialized_input_data)
         return outputs
 
 
@@ -103,7 +81,6 @@
     use_pytorch_backend=False,
 ):
 
->>>>>>> ba53e9ba
     # Test with real weights
     transformed_outputs = _run_gpt(
         dp_degree=dp_degree,
