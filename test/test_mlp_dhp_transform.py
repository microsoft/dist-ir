from collections import defaultdict
import itertools
import numpy as np
import pytest
import re

<<<<<<< HEAD
from dist_ir.executor import infer_types, SequentialExecutor
from dist_ir.transforms import mlp_dhp_transform
from examples import mlp
from dist_ir.executor import infer_types, SequentialExecutor, ConcreteValue
from dist_ir.transforms import mlp_dhp_transform
from dist_ir.ir import get_uniform_topology
=======
from dist_ir.ir import FunctionMaker, Topology
from dist_ir.executor import infer_types, SequentialExecutor, ConcreteValue
from dist_ir.ir.type import Float32, Tensor
from dist_ir.transforms import mlp_dhp_transform
>>>>>>> a7ecb92b

BATCH_SIZE = 64
INPUT_DIM = 64
DGX_BANDWIDTH_GBPS = 200

np.random.seed(42)


def _verify_no_hp(outputs, transformed_outputs, dp=False):
    for i in range(len(outputs)):
        if not dp:
            j = i
        else:
            j = 2 * i
        np.testing.assert_array_almost_equal(outputs[i], transformed_outputs[j])


def _verify_hp(function, transformed_function, outputs, transformed_outputs, dp=False):
    indexed_outputs = dict(
        list(zip([output.name for output in function.outputs], outputs))
    )
    aggregated_outputs = defaultdict(list)
    for output, v in zip(transformed_function.outputs, transformed_outputs):
        device_suffix = "_device_(.*)" if "device" in output.name else ""
        match = re.search(f"(.*)_dp_(.*)_hp_(.*)_pp_(.*){device_suffix}", output.name)
        assert match is not None
        key = (match.group(1), match.group(2), match.group(4))
        aggregated_outputs[key].append(v)
    for key in aggregated_outputs:
        output_name = key[0]
        if "dw" in output_name:
            weight_id = output_name[2:]
            axis = 1 - ((ord(weight_id) - ord("A")) % 2)
            aggregated_output = np.concatenate(aggregated_outputs[key], axis=axis)
        else:
            aggregated_output = aggregated_outputs[key][0]
        np.testing.assert_array_almost_equal(
            aggregated_output, indexed_outputs[output_name], decimal=3
        )


@pytest.mark.parametrize(
    ("dp_degree", "hp_degree", "pp_degree"),
    list(itertools.product([1, 2], [1, 2], [1, 2])),
)
def test_mlp_dhp_transform(
    dp_degree,
    hp_degree,
    pp_degree,
    batch_size=BATCH_SIZE,
    num_hidden_layers=8,
    input_dim=INPUT_DIM,
):
    num_microbatches = pp_degree
    world_size = dp_degree * hp_degree * pp_degree
    topology = get_uniform_topology(world_size)
    function = mlp.mlp(
        batch_size,
        input_dim,
        input_dim,
        input_dim,
        num_hidden_layers,
        topology.devices[0],
    )
    function = infer_types(function, function.inputs)

    init_function, transformed_function = mlp_dhp_transform(
        function,
        dp_degree,
        hp_degree,
        pp_degree,
        num_microbatches,
        topology.devices,
    )
    init_function = infer_types(init_function, init_function.inputs)
    # init_function.outputs = transformed_function.inputs, so get types from there:
    transformed_function = infer_types(transformed_function, init_function.outputs)
    transformed_function = mlp.add_optimizer_ops(transformed_function)

    input_data = [
<<<<<<< HEAD
        ConcreteValue(np.random.normal(size=inp.type.shape), topology.devices[0])
=======
        ConcreteValue(np.random.normal(size=inp.type.shape), d0)
>>>>>>> a7ecb92b
        for inp in function.inputs
    ]
    ex = SequentialExecutor("numpy")
    outputs = ex.compute(function, input_data)
    dist_input_data = ex.compute(init_function, input_data)
    transformed_outputs = ex.compute(transformed_function, dist_input_data)
    # TODO verify outputs are on expected devices
    outputs = [v.val for v in outputs]
    transformed_outputs = [v.val for v in transformed_outputs]

    outputs = [v.val for v in outputs]
    # Verify that transformed_outputs are on expected devices
    assert all(
        o.type.device == v.device
        for o, v in zip(transformed_function.outputs, transformed_outputs)
    )
    transformed_outputs = [v.val for v in transformed_outputs]

    if hp_degree > 1:
        _verify_hp(
            function, transformed_function, outputs, transformed_outputs, dp_degree > 1
        )
    else:
<<<<<<< HEAD
        _verify_no_hp(outputs, transformed_outputs, dp_degree > 1)
=======
        _verify_no_hp(outputs, transformed_outputs, dp_degree > 1)


def test_dp_only():
    _test_helper(dp_degree=2)


def test_hp_only():
    _test_helper(hp_degree=2)


def test_pp_only():
    _test_helper(pp_degree=2, num_microbatches=2)


def test_dp_hp():
    _test_helper(dp_degree=2, hp_degree=2)


def test_dp_pp():
    _test_helper(dp_degree=2, pp_degree=2, num_microbatches=2)


def test_hp_pp():
    _test_helper(hp_degree=2, pp_degree=2, num_microbatches=2)


def test_dp_hp_pp():
    _test_helper(dp_degree=2, hp_degree=2, pp_degree=2, num_microbatches=2)


if __name__ == "__main__":
    test_dp_hp_pp()
>>>>>>> a7ecb92b
<|MERGE_RESOLUTION|>--- conflicted
+++ resolved
@@ -4,19 +4,10 @@
 import pytest
 import re
 
-<<<<<<< HEAD
-from dist_ir.executor import infer_types, SequentialExecutor
-from dist_ir.transforms import mlp_dhp_transform
 from examples import mlp
 from dist_ir.executor import infer_types, SequentialExecutor, ConcreteValue
+from dist_ir.ir import get_uniform_topology
 from dist_ir.transforms import mlp_dhp_transform
-from dist_ir.ir import get_uniform_topology
-=======
-from dist_ir.ir import FunctionMaker, Topology
-from dist_ir.executor import infer_types, SequentialExecutor, ConcreteValue
-from dist_ir.ir.type import Float32, Tensor
-from dist_ir.transforms import mlp_dhp_transform
->>>>>>> a7ecb92b
 
 BATCH_SIZE = 64
 INPUT_DIM = 64
@@ -97,20 +88,13 @@
     transformed_function = mlp.add_optimizer_ops(transformed_function)
 
     input_data = [
-<<<<<<< HEAD
         ConcreteValue(np.random.normal(size=inp.type.shape), topology.devices[0])
-=======
-        ConcreteValue(np.random.normal(size=inp.type.shape), d0)
->>>>>>> a7ecb92b
         for inp in function.inputs
     ]
     ex = SequentialExecutor("numpy")
     outputs = ex.compute(function, input_data)
     dist_input_data = ex.compute(init_function, input_data)
     transformed_outputs = ex.compute(transformed_function, dist_input_data)
-    # TODO verify outputs are on expected devices
-    outputs = [v.val for v in outputs]
-    transformed_outputs = [v.val for v in transformed_outputs]
 
     outputs = [v.val for v in outputs]
     # Verify that transformed_outputs are on expected devices
@@ -125,40 +109,4 @@
             function, transformed_function, outputs, transformed_outputs, dp_degree > 1
         )
     else:
-<<<<<<< HEAD
-        _verify_no_hp(outputs, transformed_outputs, dp_degree > 1)
-=======
-        _verify_no_hp(outputs, transformed_outputs, dp_degree > 1)
-
-
-def test_dp_only():
-    _test_helper(dp_degree=2)
-
-
-def test_hp_only():
-    _test_helper(hp_degree=2)
-
-
-def test_pp_only():
-    _test_helper(pp_degree=2, num_microbatches=2)
-
-
-def test_dp_hp():
-    _test_helper(dp_degree=2, hp_degree=2)
-
-
-def test_dp_pp():
-    _test_helper(dp_degree=2, pp_degree=2, num_microbatches=2)
-
-
-def test_hp_pp():
-    _test_helper(hp_degree=2, pp_degree=2, num_microbatches=2)
-
-
-def test_dp_hp_pp():
-    _test_helper(dp_degree=2, hp_degree=2, pp_degree=2, num_microbatches=2)
-
-
-if __name__ == "__main__":
-    test_dp_hp_pp()
->>>>>>> a7ecb92b
+        _verify_no_hp(outputs, transformed_outputs, dp_degree > 1)