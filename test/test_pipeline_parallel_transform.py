import numpy as np

from dist_ir.ir import cpprint
from dist_ir.transforms import PipelineParallelTransform
from dist_ir.executor import ConcreteValue, sequentially_execute
from . import pipeline_parallel_utils as utils


def test_mnist_fw_bw():
    (function, partition_map) = utils.construct_function_and_partition_map()
    (d0, d1) = sorted(set(partition_map.values()))
    stages = list(partition_map.keys())
    schedule = [
        {d0: (stages[0], 0)},
        {d0: (stages[0], 1), d1: (stages[1], 0)},
        {d1: (stages[2], 0)},
        {d0: (stages[3], 0), d1: (stages[1], 1)},
        {d1: (stages[2], 1)},
        {d0: (stages[3], 1)},
    ]
    transform = PipelineParallelTransform(
        num_microbatches=2,
        batch_dims={function.inputs[0]: 0, function.inputs[1]: 0},
        reduction_params={
            function.outputs[0]: {"op_type": "Concat", "dim": 0},  # l
            function.outputs[1]: {"op_type": "Add"},  # dwB
            function.outputs[2]: {"op_type": "Concat", "dim": 0},  # dx
            function.outputs[3]: {"op_type": "Add"},  # dwA
        },
        partition_map=partition_map,
        schedule=schedule,
    )
    transformed_function = transform.apply(function)

    print("-" * 88)
    print("Original function")
    print("-" * 88)
    cpprint(function)
    print()
    print("-" * 88)
    print("Transformed function")
    print("-" * 88)
    cpprint(transformed_function)

    batch_size = 16
    _x = np.arange(batch_size * 4).reshape((batch_size, 4))
    _z = np.ones((batch_size, 1))
    _n = (batch_size,)
    _wA = np.ones((4, 2))
    _wB = np.ones((2, 1))
    # TODO output devices are correct
<<<<<<< HEAD
    inputs = [ConcreteValue(v, None) for v in [_x, _z, _wA, _wB]]
    orig_res = sequentially_execute(function, inputs)
=======
    inputs = [ConcreteValue(v, None) for v in [_x, _z, _n, _wA, _wB]]
    orig_res = ex.compute(function, inputs)
>>>>>>> 140ecc81

    transformed_res = sequentially_execute(transformed_function, inputs)

    print("-" * 88)
    print("Original function results")
    print("-" * 88)
    print(orig_res)
    print()
    print("-" * 88)
    print("Transformed function results")
    print("-" * 88)
    print(transformed_res)
    print()

    for a, b in zip(orig_res, transformed_res):
        np.testing.assert_array_almost_equal(a.val, b.val)


if __name__ == "__main__":
    test_mnist_fw_bw()<|MERGE_RESOLUTION|>--- conflicted
+++ resolved
@@ -49,14 +49,8 @@
     _wA = np.ones((4, 2))
     _wB = np.ones((2, 1))
     # TODO output devices are correct
-<<<<<<< HEAD
-    inputs = [ConcreteValue(v, None) for v in [_x, _z, _wA, _wB]]
+    inputs = [ConcreteValue(v, None) for v in [_x, _z, _n, _wA, _wB]]
     orig_res = sequentially_execute(function, inputs)
-=======
-    inputs = [ConcreteValue(v, None) for v in [_x, _z, _n, _wA, _wB]]
-    orig_res = ex.compute(function, inputs)
->>>>>>> 140ecc81
-
     transformed_res = sequentially_execute(transformed_function, inputs)
 
     print("-" * 88)
