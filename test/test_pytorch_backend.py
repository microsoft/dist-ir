import numpy as np
import pytest
import torch

from dist_ir.backend.torch import run_pytorch
from dist_ir.executor import SequentialExecutor
from dist_ir.executor.cost_model import CostModel
from dist_ir.executor.simulator import Simulator
from dist_ir.executor.type_inference import infer_types
from dist_ir.ir import Device, FunctionMaker, cpprint, Value
from dist_ir.ir.type import Float32, Tensor
from dist_ir.ir.topology import Topology

# TODO make examples submodule of dist_ir?
from examples.mlp_grid_search import add_devices_to_topology, gen_configurations, mlp_dist
from examples.mlp import mlp, mlp_inference_dp


def create_owt_model(num_devices, num_layers):
    assert num_layers % 2 == 0

    fn = FunctionMaker()

    # Inputs
    weights = {}
    xs = {}
    for l in range(num_layers):
        for d in range(1, num_devices + 1):
            weights[l, d] = fn.add_input_value(f"w{l}_{d}", None)
    for d in range(1, num_devices + 1):
        xs[d] = fn.add_input_value(f"x_{d}", None)

    # Data parallel conv blocks: (using MatMuls for now)
    hs = []
    for d in range(1, num_devices + 1):
        h = xs[d]
        for l in range(num_layers // 2):
            h = fn.add_op(
                "MatMul", inputs=[h, weights[l, d]], output_names=[f"h{l}_{d}"]
            )
        hs.append(h)

    # Allgather the activations
    as_names = [f"hh{num_layers//2-1}_{d}" for d in range(1, num_devices + 1)]
    hs = fn.add_op(
        "MPIAllgather",
        inputs=hs,
        output_names=as_names,
        attributes={"axis": 0},
    )

    # Model parallel fully-connected layers: (again, MatMuls for now)
    hs = hs
    for l in range(num_layers // 2, num_layers):
        h_is = []
        for d in range(1, num_devices + 1):
            h_is.append(
                fn.add_op(
                    "MatMul",
                    inputs=[hs[d - 1], weights[l, d]],
                    output_names=[f"h{l}_{d}"],
                )
            )
        if l == num_layers - 1:
            hs = h_is
        else:
            out_names = [f"hh{l}_{d}" for d in range(1, num_devices + 1)]
            hs = fn.add_op(
                "MPIAllgather",
                inputs=h_is,
                output_names=out_names,
                attributes={"axis": 1},
            )

    fn.set_outputs(hs)
    return fn.finalize()


@pytest.mark.parametrize(["num_devices", "num_layers"], [(2, 4)])
def test_owt(num_devices, num_layers):
    fn = create_owt_model(num_devices, num_layers)

    devices = [Device(0, "cpu")]
    for d in range(1, num_devices + 1):
        devices.append(Device(d, "gpu"))

    batch_size = 8
    hidden_dim = 4  # using this for input/output dim also

    input_vals = []
    for l in range(num_layers):
        for d in range(1, num_devices + 1):
            if l < num_layers // 2:
                shape = (hidden_dim, hidden_dim)
            else:
                shape = (hidden_dim, hidden_dim // num_devices)
            # w{l}_{d}:
            input_vals.append(Value("", Tensor(Float32(), shape, devices[d])))
    for d in range(1, num_devices + 1):
        # x_{d}:
        shape = (batch_size // num_devices, hidden_dim)
        input_vals.append(Value("", Tensor(Float32(), shape, devices[d])))

    # Test type inference:
    fn = infer_types(fn, input_vals)
    cpprint(fn)
    assert all(
        v.type.shape == (batch_size, hidden_dim // num_devices) for v in fn.outputs
    )

    # Test with sequential executor:
    np.random.seed(0)
    weights = [np.random.randn(hidden_dim, hidden_dim) for l in range(num_layers)]
    x = np.random.randn(batch_size, hidden_dim)

    # Split inputs for distributed function
    input_arrays = []
    for l in range(num_layers):
        if l < num_layers // 2:
            for d in range(1, num_devices + 1):
                input_arrays.append(weights[l])
        else:
            input_arrays += np.split(weights[l], num_devices, axis=1)
    input_arrays += np.split(x, num_devices)
    ex = SequentialExecutor("numpy")
    output_arrays = ex.compute(fn, input_arrays)

    # Expected results
    y = x
    for l in range(num_layers):
        y = np.matmul(y, weights[l])
    ys = np.split(y, num_devices, axis=1)
    assert all(np.allclose(y, o) for y, o in zip(ys, output_arrays))

    # Run per-rank modules using PyTorch backend:
    per_rank_outputs, _ = run_pytorch(
        num_devices, fn, [torch.tensor(a) for a in input_arrays]
    )

    # Check outputs:
    assert all(np.allclose(y[0], o) for y, o in zip(per_rank_outputs, output_arrays))


def test_mlp_grid_search():
    batch_size = 64
    hidden_dim = 64
    num_layers = 2
    world_size = 2

    topology = Topology()
    d0 = topology.add_device("gpu")
    add_devices_to_topology(topology, world_size)
    simulator = Simulator(CostModel(topology))
    seq_executor = SequentialExecutor("numpy")

    seq_mlp = mlp(batch_size, hidden_dim, hidden_dim, hidden_dim, num_layers, d0)
    seq_mlp = infer_types(seq_mlp, seq_mlp.inputs)
    configs = list(
        gen_configurations([hidden_dim], [world_size], [num_layers], [batch_size])
    )
    dist_mlp_fns = [
        mlp_dist(seq_mlp, d, h, p, m, topology) for (_, _, _, d, h, p, m) in configs
    ]
    print(len(dist_mlp_fns))

    # Create random input data
    input_data = tuple(
        np.random.randn(*v.type.shape).astype(np.float32) for v in seq_mlp.inputs
    )

    for init_fn, fn in dist_mlp_fns:
        # Simulate
        simulation = simulator.interpret(fn, (v.type for v in fn.inputs))
        simulated_time = max([simulation.timestamps[d] for d in simulation.timestamps])

        # Reference-execute init_fn to get inputs for fn
        dist_input_data = seq_executor.compute(init_fn, input_data)
        dist_input_data = tuple(torch.tensor(t) for t in dist_input_data)
        assert all(
            t.shape == v.type.shape for (t, v) in zip(dist_input_data, fn.inputs)
        )

        # Measure actual execution time
        # TODO check outputs match?
        _, runtimes = run_pytorch(world_size, fn, dist_input_data)
        actual_time = max(np.median(times) for times in runtimes)

        print(fn.name, simulated_time, actual_time)


def test_empty_device():
    d1 = Device(1, "gpu")
    d2 = Device(2, "gpu")
    fn = FunctionMaker()
    x = fn.add_input_value("x", Tensor(Float32(), (4, 4), d1))
    y = fn.add_op("MatMul", inputs=(x, x))
    fn.set_outputs((y,))
    fn = fn.finalize()
    cpprint(fn)

    x = torch.randn(4, 4)
    inputs = (x,)
    outputs, _ = run_pytorch(2, fn, inputs)
    print(outputs)
    assert torch.allclose(torch.matmul(x, x), outputs[0][0])


def test_send_recv():
    d1 = Device(1, "gpu")
    d2 = Device(2, "gpu")
    fn = FunctionMaker()
    x = fn.add_input_value("x", Tensor(Float32(), (4, 4), d1))
    y = fn.add_op("Send", inputs=(x,), attributes={"device": d2})
    fn.set_outputs((x, y))
    fn = fn.finalize()
    cpprint(fn)

    x = torch.randn(4, 4)
    inputs = (x,)
    outputs, _ = run_pytorch(2, fn, inputs)
    assert torch.allclose(x, outputs[1][0])


def test_dp_mlp():
    num_devices = 2
    num_layers = 4
    batch_size = 4
    hidden_dim = 6  # Also input/output dim for simplicity
    devices = [Device(d, "gpu") for d in range(num_devices + 1)]

    fn = mlp_inference_dp(
        batch_size, hidden_dim, hidden_dim, hidden_dim, num_layers, devices[1:]
    )
    fn = infer_types(fn, fn.inputs)
    cpprint(fn)

    def convert_inputs_dp(weights, x):
        xs = torch.split(x, num_devices)

        def new_inputs():
            for d in range(num_devices):
                yield from weights
                yield xs[d]

        return list(new_inputs())

    # Make random input/expected data:
    weights = [torch.randn(hidden_dim, hidden_dim) for _ in range(num_layers)]
    x = torch.randn(batch_size, hidden_dim)
    y = x
    for l in range(num_layers):
        y = torch.matmul(y, weights[l])
        y = torch.relu(y)

    # Project and run on backend:
    per_rank_outputs, runtimes = run_pytorch(
        num_devices, fn, convert_inputs_dp(weights, x)
    )

    # Check outputs:
    assert torch.allclose(y, torch.cat([o[0] for o in per_rank_outputs], 0))

    return runtimes


if __name__ == "__main__":
<<<<<<< HEAD
    #test_owt(2, 4)
    #test_dp_mlp()
    #test_send_recv()
    #test_empty_device()
=======
    # test_owt(2, 4)
    # test_dp_mlp()
    # test_send_recv()
    # test_empty_device()

    # import logging
    # logging.basicConfig(level=logging.INFO)
>>>>>>> fd2e7b12
    test_mlp_grid_search()<|MERGE_RESOLUTION|>--- conflicted
+++ resolved
@@ -264,12 +264,6 @@
 
 
 if __name__ == "__main__":
-<<<<<<< HEAD
-    #test_owt(2, 4)
-    #test_dp_mlp()
-    #test_send_recv()
-    #test_empty_device()
-=======
     # test_owt(2, 4)
     # test_dp_mlp()
     # test_send_recv()
@@ -277,5 +271,4 @@
 
     # import logging
     # logging.basicConfig(level=logging.INFO)
->>>>>>> fd2e7b12
     test_mlp_grid_search()