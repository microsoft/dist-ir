--- conflicted
+++ resolved
@@ -211,16 +211,9 @@
 def test_mlp_grid_search(use_gpu):
     # batch_sizes = [2 ** i for i in range(10, 15)]
     # hidden_dims = [2 ** i for i in range(8, 13)]
-<<<<<<< HEAD
     batch_sizes = [64]
     model_sizes = ["mlp-xs"]
     world_sizes = [1, 2, 4, 8]
-=======
-    batch_sizes = [32]
-    hidden_dims = [32]
-    world_sizes = [1, 2, 4, 8]
-    all_num_layers = [8]
->>>>>>> 0bc331fd
 
     results = []
     for (model_size, batch_size, d, h, p, m) in gen_configurations(
