--- conflicted
+++ resolved
@@ -402,18 +402,9 @@
 
 
 if __name__ == "__main__":
-<<<<<<< HEAD
     # test_owt(2, 4, use_gpu=False)
     # test_dp_mlp(use_gpu=False)
     # test_send_recv(use_gpu=False)
     # test_single_device(use_gpu=False)
     test_dp_mp_matmuls()
-    test_mlp_grid_search(use_gpu=False)
-=======
-    # test_owt(2, 4)
-    # test_dp_mlp()
-    test_send_recv(False)
-    # test_single_device()
-    # test_dp_mp_matmuls()
-    # test_mlp_grid_search()
->>>>>>> 51620ef8
+    test_mlp_grid_search(use_gpu=False)