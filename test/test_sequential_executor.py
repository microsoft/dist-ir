from collections import OrderedDict
from typing import Union

import numpy as np

<<<<<<< HEAD
from dist_ir.executor import ConcreteValue, sequentially_execute
from dist_ir.ir import Device, FunctionMaker, cpprint
from dist_ir.ir.type import Float32, Tensor, TupleType
from dist_ir.ir.value import Value
=======
from dist_ir.executor.concrete_value import ConcreteValue
from dist_ir.ir import Device, FunctionMaker, cpprint
from dist_ir.ir.type import Float32, Tensor, TupleType
from dist_ir.ir.value import Value
from dist_ir.executor import SequentialExecutor
>>>>>>> ba53e9ba


class Helper:
    def __init__(self):
        self.function = FunctionMaker()
        self.a = self.function.add_input_value("a", Tensor(Float32(), (4, 4)))
        self.b = self.function.add_input_value("b", Tensor(Float32(), (4, 4)))
        self.c = self.function.add_input_value("c", Tensor(Float32(), (4, 4)))
        a = np.random.normal(size=(4, 4))
        b = np.random.normal(size=(4, 4))
        c = np.random.normal(size=(4, 4))
        self.input_data = OrderedDict(((self.a, a), (self.b, b), (self.c, c)))
        for v in self.input_data:
            self.input_data[v] = ConcreteValue(self.input_data[v], None)
<<<<<<< HEAD

    def input(self, v: Value) -> np.ndarray:
        return self.input_data[v].val

=======
        print(f"Backend: {self.backend}")

    def input(self, v: Value) -> Union[np.ndarray, torch.tensor]:
        return self.input_data[v].val


@pytest.fixture(params=["numpy"])
def backend(request):
    return request.param
>>>>>>> ba53e9ba

def test_single_add():
    h = Helper()
    res = h.function.add_op("Add", "Add_0", inputs=[h.a, h.b])
    h.function.set_outputs([res])
    h.function = h.function.finalize()
<<<<<<< HEAD
    (result,) = sequentially_execute(h.function, h.input_data.values())
    assert np.array_equal(result.val, np.add(h.input(h.a), h.input(h.b)))
=======
    (result,) = h.executor.compute(h.function, h.input_data.values())
    if h.backend == "numpy":
        assert np.array_equal(result.val, np.add(h.input(h.a), h.input(h.b)))
    elif h.backend == "torch":
        assert result.val.equal(torch.add(h.input(h.a), h.input(h.b)))
>>>>>>> ba53e9ba


def test_double_add():
    h = Helper()
    x = h.function.add_op("Add", "Add_0", inputs=[h.a, h.b])
    res = h.function.add_op("Add", "Add_1", inputs=[h.c, x])
    h.function.set_outputs([res])
    h.function = h.function.finalize()
<<<<<<< HEAD
    (result,) = sequentially_execute(h.function, h.input_data.values())
    assert np.array_equal(
        result.val,
        np.add(h.input(h.c), np.add(h.input(h.a), h.input(h.b))),
    )


def test_double_add_inverted():
    h = Helper()
=======
    (result,) = h.executor.compute(h.function, h.input_data.values())
    if h.backend == "numpy":
        assert np.array_equal(
            result.val,
            np.add(h.input(h.c), np.add(h.input(h.a), h.input(h.b))),
        )
    elif h.backend == "torch":
        assert result.val.equal(
            torch.add(
                h.input(h.c),
                torch.add(h.input(h.a), h.input(h.b)),
            )
        )


def test_double_add_inverted(backend):
    h = Helper(backend)
>>>>>>> ba53e9ba
    x = h.function.add_op("Add", "Add_0", inputs=[h.a, h.b])
    res = h.function.add_op("Add", "Add_1", inputs=[x, h.c])
    h.function.set_outputs([res])
    h.function = h.function.finalize()
<<<<<<< HEAD
    (result,) = sequentially_execute(h.function, h.input_data.values())
    assert np.array_equal(
        result.val,
        np.add(np.add(h.input(h.a), h.input(h.b)), h.input(h.c)),
    )


def test_single_matmul():
    h = Helper()
    res = h.function.add_op("MatMul", "MatMul_0", inputs=[h.a, h.b])
    h.function.set_outputs([res])
    h.function = h.function.finalize()
    (result,) = sequentially_execute(h.function, h.input_data.values())
    assert np.array_equal(result.val, np.matmul(h.input(h.a), h.input(h.b)))
=======
    (result,) = h.executor.compute(h.function, h.input_data.values())
    if h.backend == "numpy":
        assert np.array_equal(
            result.val,
            np.add(np.add(h.input(h.a), h.input(h.b)), h.input(h.c)),
        )
    elif h.backend == "torch":
        assert result.val.equal(
            torch.add(
                torch.add(h.input(h.a), h.input(h.b)),
                h.input(h.c),
            )
        )


def test_single_matmul(backend):
    h = Helper(backend)
    res = h.function.add_op("MatMul", "MatMul_0", inputs=[h.a, h.b])
    h.function.set_outputs([res])
    h.function = h.function.finalize()
    (result,) = h.executor.compute(h.function, h.input_data.values())
    if h.backend == "numpy":
        assert np.array_equal(result.val, np.matmul(h.input(h.a), h.input(h.b)))
    elif h.backend == "torch":
        assert result.val.equal(torch.matmul(h.input(h.a), h.input(h.b)))
>>>>>>> ba53e9ba


def test_double_matmul():
    h = Helper()
    x = h.function.add_op("MatMul", "MatMul_0", inputs=[h.a, h.b])
    res = h.function.add_op("MatMul", "MatMul_1", inputs=[h.c, x])
    h.function.set_outputs([res])
    h.function = h.function.finalize()
<<<<<<< HEAD
    (result,) = sequentially_execute(h.function, h.input_data.values())
    assert np.array_equal(
        result.val,
        np.matmul(h.input(h.c), np.matmul(h.input(h.a), h.input(h.b))),
    )


def test_double_matmul_inverted():
    h = Helper()
=======
    (result,) = h.executor.compute(h.function, h.input_data.values())
    if h.backend == "numpy":
        assert np.array_equal(
            result.val,
            np.matmul(h.input(h.c), np.matmul(h.input(h.a), h.input(h.b))),
        )
    elif h.backend == "torch":
        assert result.val.equal(
            torch.matmul(
                h.input(h.c),
                torch.matmul(h.input(h.a), h.input(h.b)),
            )
        )


def test_double_matmul_inverted(backend):
    h = Helper(backend)
>>>>>>> ba53e9ba
    x = h.function.add_op("MatMul", "MatMul_0", inputs=[h.a, h.b])
    res = h.function.add_op("MatMul", "MatMul_1", inputs=[x, h.c])
    h.function.set_outputs([res])
    h.function = h.function.finalize()
<<<<<<< HEAD
    (result,) = sequentially_execute(h.function, h.input_data.values())
    assert np.array_equal(
        result.val,
        np.matmul(np.matmul(h.input(h.a), h.input(h.b)), h.input(h.c)),
    )
=======
    (result,) = h.executor.compute(h.function, h.input_data.values())
    if h.backend == "numpy":
        assert np.array_equal(
            result.val,
            np.matmul(np.matmul(h.input(h.a), h.input(h.b)), h.input(h.c)),
        )
    elif h.backend == "torch":
        assert result.val.equal(
            torch.matmul(
                torch.matmul(h.input(h.a), h.input(h.b)),
                h.input(h.c),
            )
        )
>>>>>>> ba53e9ba


# TODO: Add test for op with multiple outputs

# TODO for all pmap tests, make a FunctionMaker helper function to add pmap
# which also creates the device var and sets the attributes etc appropriately.
# This should also be used by transforms/parsers that create pmap ops.

# TODO pmap tests disabled. If needed, wrap inputs/outputs in ConcreteValues
<<<<<<< HEAD


=======


>>>>>>> ba53e9ba
def _test_pmap_on_executor():
    d0 = Device(0, "gpu")
    d1 = Device(1, "gpu")

    x_type = lambda d: Tensor(Float32(), (8, 4), device=d)
    y_type = lambda d: Tensor(Float32(), (4, 2), device=d)

    # Concrete inputs:
    _x = np.arange(16 * 4).reshape((16, 4))
    _x_0, _x_1 = _x[:8], _x[8:]
    _y = np.ones((8, 2))
    _y_0, _y_1 = _y[:4], _y[4:]

    # A pmap with 1 input and 1 output
    function = FunctionMaker()
    xs = function.add_input_value("xs", TupleType((x_type(d0), x_type(d1))))
    subfunction = FunctionMaker()
    x = subfunction.add_input_value("x", x_type(None))
    _ = subfunction.add_op("Add", "Add0", inputs=[x, x], output_names=["z"])
    # subfunction.set_outputs()
    subfunction = subfunction.finalize()
    zis = function.add_op(
        "Pmap",
        inputs=[xs],
        attributes={
            "devices": [d0, d1],
            "device_var": Device.get_new_device_variable("gpu"),
        },
        subfunctions=[subfunction],
        output_names=["zis"],
    )
    function = function.finalize()

    cpprint(function)
    (res,) = sequentially_execute(function, [(_x_0, _x_1)])
    assert np.array_equal(res[0], _x_0 + _x_0)
    assert np.array_equal(res[1], _x_1 + _x_1)

    # A pmap with 2 inputs and 1 output
    function = FunctionMaker()
    xs = function.add_input_value("xs", TupleType((x_type(d0), x_type(d1))))
    ys = function.add_input_value("ys", TupleType((y_type(d0), y_type(d1))))
    subfunction = FunctionMaker()
    x = subfunction.add_input_value("x", x_type(None))
    y = subfunction.add_input_value("y", y_type(None))
    _ = subfunction.add_op("MatMul", "MatMul0", inputs=[x, y], output_names=["z"])
    subfunction = subfunction.finalize()
    zis = function.add_op(
        "Pmap",
        inputs=[xs, ys],
        attributes={
            "devices": [d0, d1],
            "device_var": Device.get_new_device_variable("gpu"),
        },
        subfunctions=[subfunction],
        output_names=["zis"],
    )
    function = function.finalize()

    cpprint(function)
    (res,) = sequentially_execute(function, [(_x_0, _x_1), (_y_0, _y_1)])
    assert np.array_equal(res[0], np.matmul(_x_0, _y_0))
    assert np.array_equal(res[1], np.matmul(_x_1, _y_1))

    # A pmap with 2 inputs and 2 outputs
    function = FunctionMaker()
    xs = function.add_input_value("xs", TupleType((x_type(d0), x_type(d1))))
    ys = function.add_input_value("ys", TupleType((y_type(d0), y_type(d1))))
    subfunction = FunctionMaker()
    x = subfunction.add_input_value("x", x_type(None))
    y = subfunction.add_input_value("y", y_type(None))
    _ = subfunction.add_op("Add", "Add0", inputs=[x, x], output_names=["w"])
    _ = subfunction.add_op("MatMul", "MatMul0", inputs=[x, y], output_names=["z"])
    subfunction = subfunction.finalize()
    (wis, zis) = function.add_op(
        "Pmap",
        inputs=[xs, ys],
        attributes={
            "devices": [d0, d1],
            "device_var": Device.get_new_device_variable("gpu"),
        },
        subfunctions=[subfunction],
        output_names=["wis", "zis"],
    )
    function.set_outputs([wis, zis])
    function = function.finalize()

    cpprint(function)
    (res_wis, res_zis) = sequentially_execute(function, [(_x_0, _x_1), (_y_0, _y_1)])
    assert np.array_equal(res_wis[0], _x_0 + _x_0)
    assert np.array_equal(res_wis[1], _x_1 + _x_1)
    assert np.array_equal(res_zis[0], np.matmul(_x_0, _y_0))
    assert np.array_equal(res_zis[1], np.matmul(_x_1, _y_1))

    # A pmap with a single device
    function = FunctionMaker()
    xs = function.add_input_value("xs", TupleType((x_type(None),)))
    ys = function.add_input_value("ys", TupleType((y_type(None),)))
    subfunction = FunctionMaker()
    x = subfunction.add_input_value("x", x_type(None))
    y = subfunction.add_input_value("y", y_type(None))
    _ = subfunction.add_op("Add", "Add0", inputs=[x, x], output_names=["w"])
    _ = subfunction.add_op("MatMul", "MatMul0", inputs=[x, y], output_names=["z"])
    subfunction = subfunction.finalize()
    (wis, zis) = function.add_op(
        "Pmap",
        inputs=[xs, ys],
        attributes={
            "devices": [d0],
            "device_var": Device.get_new_device_variable("gpu"),
        },
        subfunctions=[subfunction],
        output_names=["wis", "zis"],
    )
    function = function.finalize()

    cpprint(function)
    (res_wis, res_zis) = sequentially_execute(function, [(_x_0,), (_y_0,)])
    assert np.array_equal(res_wis[0], _x_0 + _x_0)
    assert np.array_equal(res_zis[0], np.matmul(_x_0, _y_0))


def _test_pmap_dp():
    function = FunctionMaker()

    d0 = Device(0, "gpu")
    d1 = Device(1, "gpu")

    xs = function.add_input_value(
        "xs",
        TupleType(
            (Tensor(Float32(), (8, 4), device=d0), Tensor(Float32(), (8, 4), device=d1))
        ),
    )
    wAs = function.add_input_value(
        "wAs",
        TupleType(
            (Tensor(Float32(), (4, 2), device=d0), Tensor(Float32(), (4, 2), device=d1))
        ),
    )
    wBs = function.add_input_value(
        "wBs",
        TupleType(
            (Tensor(Float32(), (2, 1), device=d0), Tensor(Float32(), (2, 1), device=d1))
        ),
    )

    subfunction = FunctionMaker()
    x = subfunction.add_input_value("x", Tensor(Float32(), (8, 4)))
    wA = subfunction.add_input_value("wA", Tensor(Float32(), (4, 2)))
    wB = subfunction.add_input_value("wB", Tensor(Float32(), (2, 1)))
    y = subfunction.add_op("MatMul", "MatMul0", inputs=[x, wA], output_names=["y"])
    _ = subfunction.add_op("MatMul", "MatMul1", inputs=[y, wB], output_names=["z"])
    subfunction = subfunction.finalize()
    zis = function.add_op(
        "Pmap",
        inputs=[xs, wAs, wBs],
        attributes={
            "devices": [d0, d1],
            "device_var": Device.get_new_device_variable("gpu"),
        },
        subfunctions=[subfunction],
        output_names=["zis"],
    )
    function = function.finalize()
    cpprint(function)

    _x = np.arange(16 * 4).reshape((16, 4))
    x_0, x_1 = _x[:8], _x[8:]
    _wA = np.ones((4, 2))
    _wB = np.ones((2, 1))
    (res,) = sequentially_execute(function, [(x_0, x_1), (_wA, _wA), (_wB, _wB)])
    assert np.array_equal(res[0], np.matmul(np.matmul(x_0, _wA), _wB))
    assert np.array_equal(res[1], np.matmul(np.matmul(x_1, _wA), _wB))


if __name__ == "__main__":
    test_single_add("numpy")<|MERGE_RESOLUTION|>--- conflicted
+++ resolved
@@ -3,18 +3,10 @@
 
 import numpy as np
 
-<<<<<<< HEAD
 from dist_ir.executor import ConcreteValue, sequentially_execute
 from dist_ir.ir import Device, FunctionMaker, cpprint
 from dist_ir.ir.type import Float32, Tensor, TupleType
 from dist_ir.ir.value import Value
-=======
-from dist_ir.executor.concrete_value import ConcreteValue
-from dist_ir.ir import Device, FunctionMaker, cpprint
-from dist_ir.ir.type import Float32, Tensor, TupleType
-from dist_ir.ir.value import Value
-from dist_ir.executor import SequentialExecutor
->>>>>>> ba53e9ba
 
 
 class Helper:
@@ -29,38 +21,18 @@
         self.input_data = OrderedDict(((self.a, a), (self.b, b), (self.c, c)))
         for v in self.input_data:
             self.input_data[v] = ConcreteValue(self.input_data[v], None)
-<<<<<<< HEAD
 
     def input(self, v: Value) -> np.ndarray:
         return self.input_data[v].val
 
-=======
-        print(f"Backend: {self.backend}")
-
-    def input(self, v: Value) -> Union[np.ndarray, torch.tensor]:
-        return self.input_data[v].val
-
-
-@pytest.fixture(params=["numpy"])
-def backend(request):
-    return request.param
->>>>>>> ba53e9ba
 
 def test_single_add():
     h = Helper()
     res = h.function.add_op("Add", "Add_0", inputs=[h.a, h.b])
     h.function.set_outputs([res])
     h.function = h.function.finalize()
-<<<<<<< HEAD
     (result,) = sequentially_execute(h.function, h.input_data.values())
     assert np.array_equal(result.val, np.add(h.input(h.a), h.input(h.b)))
-=======
-    (result,) = h.executor.compute(h.function, h.input_data.values())
-    if h.backend == "numpy":
-        assert np.array_equal(result.val, np.add(h.input(h.a), h.input(h.b)))
-    elif h.backend == "torch":
-        assert result.val.equal(torch.add(h.input(h.a), h.input(h.b)))
->>>>>>> ba53e9ba
 
 
 def test_double_add():
@@ -69,7 +41,6 @@
     res = h.function.add_op("Add", "Add_1", inputs=[h.c, x])
     h.function.set_outputs([res])
     h.function = h.function.finalize()
-<<<<<<< HEAD
     (result,) = sequentially_execute(h.function, h.input_data.values())
     assert np.array_equal(
         result.val,
@@ -79,30 +50,10 @@
 
 def test_double_add_inverted():
     h = Helper()
-=======
-    (result,) = h.executor.compute(h.function, h.input_data.values())
-    if h.backend == "numpy":
-        assert np.array_equal(
-            result.val,
-            np.add(h.input(h.c), np.add(h.input(h.a), h.input(h.b))),
-        )
-    elif h.backend == "torch":
-        assert result.val.equal(
-            torch.add(
-                h.input(h.c),
-                torch.add(h.input(h.a), h.input(h.b)),
-            )
-        )
-
-
-def test_double_add_inverted(backend):
-    h = Helper(backend)
->>>>>>> ba53e9ba
     x = h.function.add_op("Add", "Add_0", inputs=[h.a, h.b])
     res = h.function.add_op("Add", "Add_1", inputs=[x, h.c])
     h.function.set_outputs([res])
     h.function = h.function.finalize()
-<<<<<<< HEAD
     (result,) = sequentially_execute(h.function, h.input_data.values())
     assert np.array_equal(
         result.val,
@@ -117,33 +68,6 @@
     h.function = h.function.finalize()
     (result,) = sequentially_execute(h.function, h.input_data.values())
     assert np.array_equal(result.val, np.matmul(h.input(h.a), h.input(h.b)))
-=======
-    (result,) = h.executor.compute(h.function, h.input_data.values())
-    if h.backend == "numpy":
-        assert np.array_equal(
-            result.val,
-            np.add(np.add(h.input(h.a), h.input(h.b)), h.input(h.c)),
-        )
-    elif h.backend == "torch":
-        assert result.val.equal(
-            torch.add(
-                torch.add(h.input(h.a), h.input(h.b)),
-                h.input(h.c),
-            )
-        )
-
-
-def test_single_matmul(backend):
-    h = Helper(backend)
-    res = h.function.add_op("MatMul", "MatMul_0", inputs=[h.a, h.b])
-    h.function.set_outputs([res])
-    h.function = h.function.finalize()
-    (result,) = h.executor.compute(h.function, h.input_data.values())
-    if h.backend == "numpy":
-        assert np.array_equal(result.val, np.matmul(h.input(h.a), h.input(h.b)))
-    elif h.backend == "torch":
-        assert result.val.equal(torch.matmul(h.input(h.a), h.input(h.b)))
->>>>>>> ba53e9ba
 
 
 def test_double_matmul():
@@ -152,7 +76,6 @@
     res = h.function.add_op("MatMul", "MatMul_1", inputs=[h.c, x])
     h.function.set_outputs([res])
     h.function = h.function.finalize()
-<<<<<<< HEAD
     (result,) = sequentially_execute(h.function, h.input_data.values())
     assert np.array_equal(
         result.val,
@@ -162,50 +85,15 @@
 
 def test_double_matmul_inverted():
     h = Helper()
-=======
-    (result,) = h.executor.compute(h.function, h.input_data.values())
-    if h.backend == "numpy":
-        assert np.array_equal(
-            result.val,
-            np.matmul(h.input(h.c), np.matmul(h.input(h.a), h.input(h.b))),
-        )
-    elif h.backend == "torch":
-        assert result.val.equal(
-            torch.matmul(
-                h.input(h.c),
-                torch.matmul(h.input(h.a), h.input(h.b)),
-            )
-        )
-
-
-def test_double_matmul_inverted(backend):
-    h = Helper(backend)
->>>>>>> ba53e9ba
     x = h.function.add_op("MatMul", "MatMul_0", inputs=[h.a, h.b])
     res = h.function.add_op("MatMul", "MatMul_1", inputs=[x, h.c])
     h.function.set_outputs([res])
     h.function = h.function.finalize()
-<<<<<<< HEAD
     (result,) = sequentially_execute(h.function, h.input_data.values())
     assert np.array_equal(
         result.val,
         np.matmul(np.matmul(h.input(h.a), h.input(h.b)), h.input(h.c)),
     )
-=======
-    (result,) = h.executor.compute(h.function, h.input_data.values())
-    if h.backend == "numpy":
-        assert np.array_equal(
-            result.val,
-            np.matmul(np.matmul(h.input(h.a), h.input(h.b)), h.input(h.c)),
-        )
-    elif h.backend == "torch":
-        assert result.val.equal(
-            torch.matmul(
-                torch.matmul(h.input(h.a), h.input(h.b)),
-                h.input(h.c),
-            )
-        )
->>>>>>> ba53e9ba
 
 
 # TODO: Add test for op with multiple outputs
@@ -215,13 +103,8 @@
 # This should also be used by transforms/parsers that create pmap ops.
 
 # TODO pmap tests disabled. If needed, wrap inputs/outputs in ConcreteValues
-<<<<<<< HEAD
-
-
-=======
-
-
->>>>>>> ba53e9ba
+
+
 def _test_pmap_on_executor():
     d0 = Device(0, "gpu")
     d1 = Device(1, "gpu")
